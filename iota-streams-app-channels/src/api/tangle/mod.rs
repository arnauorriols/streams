--- conflicted
+++ resolved
@@ -25,12 +25,7 @@
 
 pub use message::Cursor;
 // Bring trait methods into scope publicly.
-<<<<<<< HEAD
-pub use message::LinkGenerator as _;
-pub use transport::Transport as _;
-=======
 pub use message::LinkGenerator;
->>>>>>> d056588c
 
 pub use super::ChannelType;
 use super::DefaultF;
