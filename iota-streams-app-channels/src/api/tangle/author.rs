--- conflicted
+++ resolved
@@ -70,18 +70,13 @@
         self.user.get_pk()
     }
 
-    /// Store a PSK in the user instance, returns the PskId for identifying purposes in keyloads
-<<<<<<< HEAD
-    pub fn store_psk(&mut self, psk: Psk, pskid: Option<PskId>) -> Result<PskId> {
-        self.user.store_psk(psk, pskid, false)
-=======
+    /// Store a PSK in the user instance
     ///
     ///   # Arguments
     ///   * `pskid` - An identifier representing a pre shared key
     ///   * `psk` - A pre shared key
-    pub fn store_psk(&mut self, pskid: PskId, psk: Psk) {
-        self.user.store_psk(pskid, psk)
->>>>>>> c11de1dd
+    pub fn store_psk(&mut self, pskid: PskId, psk: Psk) -> Result<()> {
+        self.user.store_psk(pskid, psk, false)
     }
 
     /// Generate a vector containing the next sequenced message identifier for each publishing
