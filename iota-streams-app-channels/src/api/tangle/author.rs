--- conflicted
+++ resolved
@@ -29,13 +29,9 @@
                 LinkGen::default(),
                 prng::dbg_init_str(seed),
                 nonce,
-<<<<<<< HEAD
                 if multi_branching { 1 } else { 0 },
-=======
-                multi_branching,
                 encoding.as_bytes().to_vec(),
                 payload_length
->>>>>>> 81bc2582
             ),
         }
     }
