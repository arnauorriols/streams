--- conflicted
+++ resolved
@@ -6,14 +6,9 @@
 
 use crypto::keys::x25519;
 
-<<<<<<< HEAD
-use core::borrow::BorrowMut;
 use iota_streams_app::id::identifier::Identifier;
 #[cfg(feature = "did")]
 use iota_streams_core::Errors::UnsupportedIdentifier;
-=======
-use iota_streams_app::identifier::Identifier;
->>>>>>> 901a8696
 use iota_streams_core::{
     err,
     prelude::{
@@ -77,22 +72,20 @@
     {
         ids.into_iter()
             .filter_map(|id| match &id {
-<<<<<<< HEAD
-=======
                 Identifier::EdPubKey(_id) => self
                     .ke_pks
                     .get_key_value(id)
                     .map(|(e, (x, _))| (e, x.as_slice().to_vec())),
->>>>>>> 901a8696
                 Identifier::PskId(_id) => self
                     .psks
                     .get_key_value(id)
                     .map(|(e, (x, _))| x.map(|xx| (e, xx.to_vec())))
                     .flatten(),
+                #[cfg(feature = "did")]
                 _ => self
                     .ke_pks
                     .get_key_value(id)
-                    .map(|(e, (x, _))| (e, x.as_bytes().to_vec())),
+                    .map(|(e, (x, _))| (e, x.to_bytes().to_vec())),
             })
             .collect()
     }
