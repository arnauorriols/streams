--- conflicted
+++ resolved
@@ -954,42 +954,19 @@
         }
     }
 
-<<<<<<< HEAD
-    /// Generate the link of a message of a user given its previous link and its sequence number
+    /// Generate the link of a message
+    /// 
+    /// The link is generated from the link of the last message sent by the publishing user and its sequence number
     ///
     /// The link is returned in a [`Cursor<Link>`] to carry over its sequencing information
-    pub fn gen_link<I>(&self, id: I, previous_link: &Link::Rel, current_seq_no: u32) -> Cursor<Link>
+    pub fn gen_link<I>(&self, id: I, last_link: &Link::Rel, current_seq_no: u32) -> Cursor<Link>
     where
         I: AsRef<[u8]>,
     {
         let new_link = self
             .link_gen
-            .link_from(id, Cursor::new_at(previous_link, 0, current_seq_no));
+            .link_from(id, Cursor::new_at(last_link, 0, current_seq_no));
         Cursor::new_at(new_link, 0, current_seq_no)
-=======
-    fn gen_next_msg_id(
-        ids: &mut Vec<(Identifier, Cursor<Link>)>,
-        link_gen: &LG,
-        pk_info: (&Identifier, &Cursor<<Link as HasLink>::Rel>),
-        branching: bool,
-    ) {
-        let (
-            id,
-            Cursor {
-                link: last_link,
-                branch_no: _,
-                seq_no,
-            },
-        ) = pk_info;
-
-        if branching {
-            let msg_id = link_gen.link_from(id, Cursor::new_at(&*last_link, 0, 1));
-            ids.push((*id, Cursor::new_at(msg_id, 0, 1)));
-        } else {
-            let msg_id = link_gen.link_from(id, Cursor::new_at(&*last_link, 0, *seq_no));
-            ids.push((*id, Cursor::new_at(msg_id, 0, *seq_no)));
-        }
->>>>>>> 3fd6445a
     }
 
     /// Generate the link of a sequence message of a user given the previous link of its referred message
