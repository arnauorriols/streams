--- conflicted
+++ resolved
@@ -246,16 +246,12 @@
         self.link_gen.gen(&self.sig_kp.1, channel_idx);
         let appinst = self.link_gen.get();
 
-        self.key_store
-<<<<<<< HEAD
-            .insert_cursor(*self.identifier(), Cursor::new_at(appinst.rel().clone(), 0, 2_u32))?;
+        self.key_store.insert_cursor(
+            *self.identifier(),
+            Cursor::new_at(appinst.rel().clone(), 0, INIT_MESSAGE_NUM),
+        )?;
         self.author_sig_pk = Some(*self.signing_public_key());
-        self.anchor = Some(Cursor::new_at(appinst.clone(), 0, 2_u32));
-=======
-            .insert_cursor(identifier, Cursor::new_at(appinst.rel().clone(), 0, INIT_MESSAGE_NUM))?;
-        self.author_sig_pk = Some(self.sig_kp.public);
         self.anchor = Some(Cursor::new_at(appinst.clone(), 0, INIT_MESSAGE_NUM));
->>>>>>> 4e3a2c8a
         self.appinst = Some(appinst);
         Ok(())
     }
@@ -389,17 +385,13 @@
         &'a self,
         link_to: &'a Link,
     ) -> Result<PreparedMessage<F, Link, subscribe::ContentWrap<'a, F, Link>>> {
-<<<<<<< HEAD
         if let Some(author_public_key) = self.author_public_key() {
-            let msg_link = self.link_gen.link_from(
-                self.signing_public_key(),
-                Cursor::new_at(link_to.rel(), 0, SUB_MESSAGE_NUM),
-            );
-            let header = HDF::new(msg_link)
+            let msg_cursor = self.gen_link(self.signing_public_key(), link_to.rel(), SUB_MESSAGE_NUM);
+            let header = HDF::new(msg_cursor.link)
                 .with_previous_msg_link(Bytes(link_to.to_bytes()))
                 .with_content_type(SUBSCRIBE)?
                 .with_payload_length(1)?
-                .with_seq_num(SUB_MESSAGE_NUM)
+                .with_seq_num(msg_cursor.seq_no)
                 .with_identifier(self.identifier());
             let unsubscribe_key = NBytes::from(prng::random_key());
             let content = subscribe::ContentWrap {
@@ -410,30 +402,6 @@
                 _phantom: PhantomData,
             };
             Ok(PreparedMessage::new(header, content))
-=======
-        if let Some(author_sig_pk) = &self.author_sig_pk {
-            let identifier = Identifier::EdPubKey(ed25519::PublicKeyWrap(*author_sig_pk));
-            if let Some(author_ke_pk) = self.key_store.get_ke_pk(&identifier) {
-                let msg_cursor = self.gen_link(&self.sig_kp.public, link_to.rel(), SUB_MESSAGE_NUM);
-                let header = HDF::new(msg_cursor.link)
-                    .with_previous_msg_link(Bytes(link_to.to_bytes()))
-                    .with_content_type(SUBSCRIBE)?
-                    .with_payload_length(1)?
-                    .with_seq_num(msg_cursor.seq_no)
-                    .with_identifier(&self.sig_kp.public.into());
-                let unsubscribe_key = NBytes::from(prng::random_key());
-                let content = subscribe::ContentWrap {
-                    link: link_to.rel(),
-                    unsubscribe_key,
-                    subscriber_sig_kp: &self.sig_kp,
-                    author_ke_pk,
-                    _phantom: PhantomData,
-                };
-                Ok(PreparedMessage::new(header, content))
-            } else {
-                err!(AuthorExchangeKeyNotFound)
-            }
->>>>>>> 4e3a2c8a
         } else {
             err!(AuthorSigKeyNotFound)
         }
@@ -576,25 +544,13 @@
     {
         match self.get_seq_no() {
             Some(seq_no) => {
-<<<<<<< HEAD
-                let msg_link = self
-                    .link_gen
-                    .link_from(self.signing_public_key(), Cursor::new_at(link_to.rel(), 0, seq_no));
-                let header = HDF::new(msg_link)
-                    .with_previous_msg_link(Bytes(link_to.to_bytes()))
-                    .with_content_type(KEYLOAD)?
-                    .with_payload_length(1)?
-                    .with_seq_num(seq_no)
-                    .with_identifier(self.identifier());
-=======
-                let msg_cursor = self.gen_link(self.sig_kp.public, link_to.rel(), seq_no);
+                let msg_cursor = self.gen_link(self.signing_public_key(), link_to.rel(), seq_no);
                 let header = HDF::new(msg_cursor.link)
                     .with_previous_msg_link(Bytes(link_to.to_bytes()))
                     .with_content_type(KEYLOAD)?
                     .with_payload_length(1)?
                     .with_seq_num(msg_cursor.seq_no)
-                    .with_identifier(&self.sig_kp.public.into());
->>>>>>> 4e3a2c8a
+                    .with_identifier(self.identifier());
                 let filtered_keys = self.key_store.filter(keys);
                 self.do_prepare_keyload(header, link_to.rel(), filtered_keys)
             }
@@ -608,25 +564,13 @@
     ) -> Result<PreparedMessage<F, Link, keyload::ContentWrap<'a, F, Link>>> {
         match self.get_seq_no() {
             Some(seq_no) => {
-<<<<<<< HEAD
-                let msg_link = self
-                    .link_gen
-                    .link_from(self.signing_public_key(), Cursor::new_at(link_to.rel(), 0, seq_no));
-                let header = hdf::HDF::new(msg_link)
-                    .with_previous_msg_link(Bytes(link_to.to_bytes()))
-                    .with_content_type(KEYLOAD)?
-                    .with_payload_length(1)?
-                    .with_seq_num(seq_no)
-                    .with_identifier(self.identifier());
-=======
-                let msg_cursor = self.gen_link(self.sig_kp.public, link_to.rel(), seq_no);
+                let msg_cursor = self.gen_link(self.signing_public_key(), link_to.rel(), seq_no);
                 let header = hdf::HDF::new(msg_cursor.link)
                     .with_previous_msg_link(Bytes(link_to.to_bytes()))
                     .with_content_type(KEYLOAD)?
                     .with_payload_length(1)?
                     .with_seq_num(msg_cursor.seq_no)
-                    .with_identifier(&self.sig_kp.public.into());
->>>>>>> 4e3a2c8a
+                    .with_identifier(self.identifier());
                 let keys = self.key_store.keys();
                 self.do_prepare_keyload(header, link_to.rel(), keys)
             }
@@ -734,25 +678,13 @@
         }
         match self.get_seq_no() {
             Some(seq_no) => {
-<<<<<<< HEAD
-                let msg_link = self
-                    .link_gen
-                    .link_from(self.signing_public_key(), Cursor::new_at(link_to.rel(), 0, seq_no));
-                let header = HDF::new(msg_link)
-                    .with_previous_msg_link(Bytes(link_to.to_bytes()))
-                    .with_content_type(SIGNED_PACKET)?
-                    .with_payload_length(1)?
-                    .with_seq_num(seq_no)
-                    .with_identifier(self.identifier());
-=======
-                let msg_cursor = self.gen_link(self.sig_kp.public, link_to.rel(), seq_no);
+                let msg_cursor = self.gen_link(self.signing_public_key(), link_to.rel(), seq_no);
                 let header = HDF::new(msg_cursor.link)
                     .with_previous_msg_link(Bytes(link_to.to_bytes()))
                     .with_content_type(SIGNED_PACKET)?
                     .with_payload_length(1)?
                     .with_seq_num(msg_cursor.seq_no)
-                    .with_identifier(&self.sig_kp.public.into());
->>>>>>> 4e3a2c8a
+                    .with_identifier(self.identifier());
                 let content = signed_packet::ContentWrap {
                     link: link_to.rel(),
                     public_payload,
@@ -810,17 +742,12 @@
             self.store_state_for_all(link, seq_no.0 as u32 + 1)?;
         }
 
-<<<<<<< HEAD
         let body = (
             content.publisher_public_key,
             content.public_payload,
             content.masked_payload,
         );
-        Ok(GenericMessage::new(msg.link, prev_link, body))
-=======
-        let body = (content.sig_pk, content.public_payload, content.masked_payload);
         Ok(GenericMessage::new(msg.link.clone(), prev_link, body))
->>>>>>> 4e3a2c8a
     }
 
     /// Prepare TaggedPacket message.
@@ -832,25 +759,13 @@
     ) -> Result<PreparedMessage<F, Link, tagged_packet::ContentWrap<'a, F, Link>>> {
         match self.get_seq_no() {
             Some(seq_no) => {
-<<<<<<< HEAD
-                let msg_link = self
-                    .link_gen
-                    .link_from(self.identifier(), Cursor::new_at(link_to.rel(), 0, seq_no));
-                let header = HDF::new(msg_link)
-                    .with_previous_msg_link(Bytes(link_to.to_bytes()))
-                    .with_content_type(TAGGED_PACKET)?
-                    .with_payload_length(1)?
-                    .with_seq_num(seq_no)
-                    .with_identifier(self.identifier());
-=======
-                let msg_cursor = self.gen_link(identifier, link_to.rel(), seq_no);
+                let msg_cursor = self.gen_link(self.identifier(), link_to.rel(), seq_no);
                 let header = HDF::new(msg_cursor.link)
                     .with_previous_msg_link(Bytes(link_to.to_bytes()))
                     .with_content_type(TAGGED_PACKET)?
                     .with_payload_length(1)?
                     .with_seq_num(msg_cursor.seq_no)
-                    .with_identifier(&identifier);
->>>>>>> 4e3a2c8a
+                    .with_identifier(self.identifier());
                 let content = tagged_packet::ContentWrap {
                     link: link_to.rel(),
                     public_payload,
@@ -908,80 +823,27 @@
         }
 
         let body = (content.public_payload, content.masked_payload);
-<<<<<<< HEAD
-        Ok(GenericMessage::new(msg.link, prev_link, body))
-    }
-
-    pub fn prepare_sequence<'a>(
-        &'a mut self,
-        link_to: &'a Link,
-        seq_no: u64,
-        ref_link: &'a <Link as HasLink>::Rel,
-    ) -> Result<PreparedMessage<F, Link, sequence::ContentWrap<'a, Link>>> {
-        let msg_link = self
-            .link_gen
-            .link_from(self.identifier(), Cursor::new_at(link_to.rel(), 0, SEQ_MESSAGE_NUM));
-        let header = HDF::new(msg_link)
-            .with_previous_msg_link(Bytes(link_to.to_bytes()))
-            .with_content_type(SEQUENCE)?
-            .with_payload_length(1)?
-            .with_seq_num(SEQ_MESSAGE_NUM)
-            .with_identifier(self.identifier());
-
-        let content = sequence::ContentWrap {
-            link: link_to.rel(),
-            id: *self.identifier(),
-            seq_num: seq_no,
-            ref_link,
-        };
-
-        Ok(PreparedMessage::new(header, content))
-    }
-
-    pub async fn wrap_sequence(&mut self, ref_link: &<Link as HasLink>::Rel) -> Result<WrappedSequence<F, Link>> {
+        Ok(GenericMessage::new(msg.link.clone(), prev_link, body))
+    }
+
+    pub async fn wrap_sequence(&mut self, ref_link: &Link::Rel) -> Result<WrappedSequence<F, Link>> {
         match self.key_store.get(self.identifier()) {
-            Some(cursor) => {
-                let mut cursor = cursor.clone();
-                if (self.flags & FLAG_BRANCHING_MASK) != 0 {
-                    let msg_link = self
-                        .link_gen
-                        .link_from(self.identifier(), Cursor::new_at(&cursor.link, 0, SEQ_MESSAGE_NUM));
-                    let previous_msg_link = Link::from_base_rel(self.appinst.as_ref().unwrap().base(), &cursor.link);
-                    let header = HDF::new(msg_link)
-                        .with_previous_msg_link(Bytes(previous_msg_link.to_bytes()))
-                        .with_content_type(SEQUENCE)?
-                        .with_payload_length(1)?
-                        .with_seq_num(SEQ_MESSAGE_NUM)
-                        .with_identifier(self.identifier());
-
-                    let content = sequence::ContentWrap::<Link> {
-                        link: &cursor.link,
-                        id: *self.identifier(),
-                        seq_num: cursor.get_seq_num(),
-=======
-        Ok(GenericMessage::new(msg.link.clone(), prev_link, body))
-    }
-
-    pub async fn wrap_sequence(&mut self, ref_link: &Link::Rel) -> Result<WrappedSequence<F, Link>> {
-        let identifier = self.get_identifier()?;
-        match self.key_store.get(&identifier) {
             Some(original_cursor) => {
                 if (self.flags & FLAG_BRANCHING_MASK) != 0 {
                     let previous_msg_link =
                         Link::from_base_rel(self.appinst.as_ref().unwrap().base(), &original_cursor.link);
-                    let seq_msg_cursor = self.gen_seq_link(identifier, &original_cursor.link);
+                    let seq_msg_cursor = self.gen_seq_link(self.identifier(), &original_cursor.link);
                     let header = HDF::new(seq_msg_cursor.link)
                         .with_previous_msg_link(Bytes(previous_msg_link.to_bytes()))
                         .with_content_type(SEQUENCE)?
                         .with_payload_length(1)?
                         .with_seq_num(seq_msg_cursor.seq_no)
-                        .with_identifier(&identifier);
+                        .with_identifier(self.identifier());
 
                     let content = sequence::ContentWrap::<Link> {
                         link: &original_cursor.link,
-                        id: identifier,
+                        id: *self.identifier(),
                         seq_num: original_cursor.get_seq_num(),
->>>>>>> 4e3a2c8a
                         ref_link,
                     };
 
@@ -994,18 +856,9 @@
                 } else if self.is_single_depth() {
                     Ok(WrappedSequence::SingleDepth(original_cursor.clone()))
                 } else {
-<<<<<<< HEAD
-                    let msg_link = self.link_gen.link_from(
-                        self.signing_public_key(),
-                        Cursor::new_at(&ref_link.clone(), 0, cursor.seq_no),
-                    );
-                    cursor.link = msg_link.rel().clone();
-                    Ok(WrappedSequence::single_branch(cursor))
-=======
-                    let full_cursor = self.gen_link(self.sig_kp.public, ref_link, original_cursor.seq_no);
+                    let full_cursor = self.gen_link(self.signing_public_key(), ref_link, original_cursor.seq_no);
                     let rel_cursor = Cursor::new_at(full_cursor.link.rel().clone(), 0, full_cursor.seq_no);
                     Ok(WrappedSequence::single_branch(rel_cursor))
->>>>>>> 4e3a2c8a
                 }
             }
             None => Ok(WrappedSequence::none()),
@@ -1096,26 +949,13 @@
                     return err(PskAlreadyStored);
                 }
 
-<<<<<<< HEAD
                 self.key_store.insert_psk(
                     pskid_as_identifier,
                     Some(psk),
-                    Cursor::new_at(appinst.rel().clone(), 0, 2_u32),
+                    Cursor::new_at(appinst.rel().clone(), 0, INIT_MESSAGE_NUM),
                 )?;
                 if use_psk {
                     self.identifier = pskid_as_identifier
-=======
-                if !self.key_store.contains(&pskid.into()) {
-                    self.key_store.insert_psk(
-                        pskid.into(),
-                        Some(psk),
-                        Cursor::new_at(appinst.rel().clone(), 0, INIT_MESSAGE_NUM),
-                    )?;
-                    self.use_psk = use_psk;
-                    Ok(())
-                } else {
-                    err(PskAlreadyStored)
->>>>>>> 4e3a2c8a
                 }
                 Ok(())
             }
