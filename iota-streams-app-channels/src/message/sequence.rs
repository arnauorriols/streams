//! `Sequence` message content. These messages act as a referencing lookup point for messages in a
//! multi-branch tree.
//!
//! ```ddml
//! message Sequence {
//!     join link msgid (sequencing);
//!     absorb u8 pk[32];
//!     absorb uint seq_num;
//!     absorb link reflink (connected message);
//!     commit;
//! }
//! ```
//!
//! # Fields
//!
//! * `pk` -- publisher Ed25519 public key.
//!
//! * `seqNum` -- Sequencing state of published message.
//!
//! * `reflink` -- The msgid for the preceding message referenced by the sequenced message
use crypto::signatures::ed25519;

use iota_streams_app::{
<<<<<<< HEAD
    id::Identifier,
    message::{
        self,
=======
    identifier::Identifier,
    message::{
        self,
        ContentUnwrapNew,
>>>>>>> 901a8696
        HasLink,
    },
};

use iota_streams_core::{
    async_trait,
    prelude::Box,
    sponge::prp::PRP,
    Result,
};

<<<<<<< HEAD
use iota_streams_core::sponge::prp::PRP;
use iota_streams_core_edsig::signature::ed25519;
=======
>>>>>>> 901a8696
use iota_streams_ddml::{
    command::*,
    io,
    link_store::{
        EmptyLinkStore,
        LinkStore,
    },
    types::*,
};

pub struct ContentWrap<'a, Link>
where
    Link: HasLink,
    <Link as HasLink>::Rel: 'a,
{
    pub(crate) link: &'a <Link as HasLink>::Rel,
    pub(crate) id: Identifier,
    pub seq_num: u64,
    pub(crate) ref_link: &'a <Link as HasLink>::Rel,
}

#[async_trait(?Send)]
impl<'a, F, Link> message::ContentSizeof<F> for ContentWrap<'a, Link>
where
    F: PRP,
    Link: HasLink,
    <Link as HasLink>::Rel: 'a + Eq + SkipFallback<F> + AbsorbFallback<F>,
{
    async fn sizeof<'c>(&self, ctx: &'c mut sizeof::Context<F>) -> Result<&'c mut sizeof::Context<F>> {
        let store = EmptyLinkStore::<F, <Link as HasLink>::Rel, ()>::default();
        ctx.join(&store, self.link)?;
        let ctx = self.id.sizeof(ctx).await?;
        ctx.skip(Uint64(self.seq_num))?
            .absorb(<&Fallback<<Link as HasLink>::Rel>>::from(self.ref_link))?
            .commit()?;
        Ok(ctx)
    }
}

#[async_trait(?Send)]
impl<'a, F, Link, Store> message::ContentWrap<F, Store> for ContentWrap<'a, Link>
where
    F: PRP,
    Link: HasLink,
    <Link as HasLink>::Rel: 'a + Eq + SkipFallback<F> + AbsorbFallback<F>,
    Store: LinkStore<F, <Link as HasLink>::Rel>,
{
    async fn wrap<'c, OS: io::OStream>(
        &self,
        store: &Store,
        ctx: &'c mut wrap::Context<F, OS>,
    ) -> Result<&'c mut wrap::Context<F, OS>> {
        ctx.join(store, self.link)?;
        let ctx = self.id.wrap(store, ctx).await?;
        ctx.skip(Uint64(self.seq_num))?
            .absorb(<&Fallback<<Link as HasLink>::Rel>>::from(self.ref_link))?
            .commit()?;
        Ok(ctx)
    }
}

pub struct ContentUnwrap<Link: HasLink> {
    pub(crate) link: <Link as HasLink>::Rel,
    pub(crate) id: Identifier,
    pub(crate) seq_num: Uint64,
    pub(crate) ref_link: <Link as HasLink>::Rel,
}

impl<Link> Default for ContentUnwrap<Link>
where
    Link: HasLink,
    <Link as HasLink>::Rel: Eq + Default,
{
    fn default() -> Self {
        Self {
            link: <<Link as HasLink>::Rel as Default>::default(),
            id: ed25519::PublicKey::try_from_bytes([0; 32]).unwrap().into(),
            seq_num: Uint64(0),
            ref_link: <<Link as HasLink>::Rel as Default>::default(),
        }
    }
}

#[async_trait(?Send)]
impl<F, Link, Store> message::ContentUnwrap<F, Store> for ContentUnwrap<Link>
where
    F: PRP,
    Link: HasLink,
    Store: LinkStore<F, <Link as HasLink>::Rel>,
    <Link as HasLink>::Rel: Eq + Default + SkipFallback<F> + AbsorbFallback<F>,
{
    async fn unwrap<'c, IS: io::IStream>(
        &mut self,
        store: &Store,
        ctx: &'c mut unwrap::Context<F, IS>,
    ) -> Result<&'c mut unwrap::Context<F, IS>> {
        ctx.join(store, &mut self.link)?;
        let ctx = self.id.unwrap(store, ctx).await?;
        ctx.skip(&mut self.seq_num)?
            .absorb(<&mut Fallback<<Link as HasLink>::Rel>>::from(&mut self.ref_link))?
            .commit()?;
        Ok(ctx)
    }
}<|MERGE_RESOLUTION|>--- conflicted
+++ resolved
@@ -21,16 +21,9 @@
 use crypto::signatures::ed25519;
 
 use iota_streams_app::{
-<<<<<<< HEAD
     id::Identifier,
     message::{
         self,
-=======
-    identifier::Identifier,
-    message::{
-        self,
-        ContentUnwrapNew,
->>>>>>> 901a8696
         HasLink,
     },
 };
@@ -42,11 +35,6 @@
     Result,
 };
 
-<<<<<<< HEAD
-use iota_streams_core::sponge::prp::PRP;
-use iota_streams_core_edsig::signature::ed25519;
-=======
->>>>>>> 901a8696
 use iota_streams_ddml::{
     command::*,
     io,
