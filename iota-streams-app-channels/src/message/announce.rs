--- conflicted
+++ resolved
@@ -20,7 +20,10 @@
 //! * `tag` -- hash-value to be signed.
 //!
 //! * `sig` -- signature of `tag` field produced with the Ed25519 private key corresponding to ed25519pk`.
-use crypto::signatures::ed25519;
+use crypto::{
+    signatures::ed25519,
+    keys::x25519,
+};
 
 use iota_streams_app::id::UserIdentity;
 use iota_streams_core::{
@@ -44,25 +47,15 @@
 };
 
 pub struct ContentWrap<'a, F> {
-<<<<<<< HEAD
     user_id: &'a UserIdentity<F>,
-=======
-    author_private_key: &'a ed25519::SecretKey,
->>>>>>> 901a8696
     flags: Uint8,
     _phantom: core::marker::PhantomData<F>,
 }
 
 impl<'a, F> ContentWrap<'a, F> {
-<<<<<<< HEAD
     pub fn new(user_id: &'a UserIdentity<F>, flags: u8) -> Self {
         Self {
             user_id,
-=======
-    pub fn new(author_private_key: &'a ed25519::SecretKey, flags: u8) -> Self {
-        Self {
-            author_private_key,
->>>>>>> 901a8696
             flags: Uint8(flags),
             _phantom: core::marker::PhantomData,
         }
@@ -72,20 +65,14 @@
 #[async_trait(?Send)]
 impl<'a, F: PRP> message::ContentSizeof<F> for ContentWrap<'a, F> {
     async fn sizeof<'c>(&self, ctx: &'c mut sizeof::Context<F>) -> Result<&'c mut sizeof::Context<F>> {
-<<<<<<< HEAD
         let mut ctx = self
             .user_id
             .id
             .sizeof(ctx)
             .await?
             .absorb(&self.user_id.get_ke_kp()?.1)?
-            .absorb(&self.flags)?;
+            .absorb(self.flags)?;
         ctx = self.user_id.sizeof(ctx).await?;
-=======
-        ctx.absorb(&self.author_private_key.public_key())?;
-        ctx.absorb(self.flags)?;
-        ctx.ed25519(self.author_private_key, HashSig)?;
->>>>>>> 901a8696
         Ok(ctx)
     }
 }
@@ -97,53 +84,36 @@
         _store: &Store,
         ctx: &'c mut wrap::Context<F, OS>,
     ) -> Result<&'c mut wrap::Context<F, OS>> {
-<<<<<<< HEAD
         let mut ctx = self
             .user_id
             .id
             .wrap(_store, ctx)
             .await?
             .absorb(&self.user_id.get_ke_kp()?.1)?
-            .absorb(&self.flags)?;
+            .absorb(self.flags)?;
         ctx = self.user_id.sign(ctx).await?;
-=======
-        ctx.absorb(&self.author_private_key.public_key())?;
-        ctx.absorb(self.flags)?;
-        ctx.ed25519(self.author_private_key, HashSig)?;
->>>>>>> 901a8696
         Ok(ctx)
     }
 }
 
 pub struct ContentUnwrap<F> {
-<<<<<<< HEAD
     pub(crate) author_id: UserIdentity<F>,
     #[allow(dead_code)]
     pub(crate) ke_pk: x25519::PublicKey,
-=======
-    pub(crate) author_public_key: ed25519::PublicKey,
->>>>>>> 901a8696
     pub(crate) flags: Uint8,
     _phantom: core::marker::PhantomData<F>,
 }
 
 impl<F> Default for ContentUnwrap<F> {
     fn default() -> Self {
-<<<<<<< HEAD
-        let sig_pk = ed25519::PublicKey::default();
+        let sig_pk = ed25519::PublicKey::try_from_bytes([0;ed25519::PUBLIC_KEY_LENGTH]).unwrap();
         // No need to worry about unwrap since it's operating from default input
-        let ke_pk = x25519::public_from_ed25519(&sig_pk).unwrap();
+        let ke_pk = x25519::PublicKey::from_bytes(sig_pk.to_bytes());
         let user_id = UserIdentity::default();
         let flags = Uint8(0);
         Self {
             author_id: user_id,
             ke_pk,
-=======
-        let author_public_key = ed25519::PublicKey::try_from_bytes([0; 32]).unwrap();
-        let flags = Uint8(0);
-        Self {
-            author_public_key,
->>>>>>> 901a8696
             flags,
             _phantom: core::marker::PhantomData,
         }
@@ -169,7 +139,6 @@
         _store: &Store,
         ctx: &'c mut unwrap::Context<F, IS>,
     ) -> Result<&'c mut unwrap::Context<F, IS>> {
-<<<<<<< HEAD
         let mut ctx = self
             .author_id
             .id
@@ -178,11 +147,6 @@
             .absorb(&mut self.ke_pk)?
             .absorb(&mut self.flags)?;
         ctx = self.author_id.verify(ctx).await?;
-=======
-        ctx.absorb(&mut self.author_public_key)?;
-        ctx.absorb(&mut self.flags)?;
-        ctx.ed25519(&self.author_public_key, HashSig)?;
->>>>>>> 901a8696
         Ok(ctx)
     }
 }