--- conflicted
+++ resolved
@@ -1,16 +1,8 @@
 use iota_streams_app::transport::tangle::client::Client;
 use iota_streams_app_channels::api::tangle::test::example;
 
-<<<<<<< HEAD
-fn main() {
-    let tsp = Client::new_from_url("https://nodes.devnet.iota.org:443");
-    assert!(dbg!(smol::block_on(example(tsp))).is_ok());
-=======
 #[tokio::main]
 async fn main() {
-    let send_opt = SendOptions::default();
-    let mut tsp = Client::new_from_url("https://nodes.devnet.iota.org:443");
-    tsp.set_send_options(send_opt);
+    let tsp = Client::new_from_url("https://nodes.devnet.iota.org:443");
     assert!(dbg!(example(tsp).await).is_ok());
->>>>>>> d056588c
 }