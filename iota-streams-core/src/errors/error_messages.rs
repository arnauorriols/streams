--- conflicted
+++ resolved
@@ -168,21 +168,16 @@
     ChannelNotSingleDepth,
     /// Message '{0}' does not have a previous message
     NoPreviousMessage(String),
-<<<<<<< HEAD
     /// User does not have a signature pair to retrieve
     NoSignatureKeyPair,
     /// User keys does not contain a Psk
     NotAPskUser,
-=======
-    /// No signature key pair found in User instance
-    NoSignatureKeyPair,
     /// User failed to sign data
     SignatureError,
     /// DID not present
     DIDMissing,
     /// User is not a DID user
     NotDIDUser,
->>>>>>> 41b6d4c1
 
     //////////
     // User Recovery
