//! Pre-shared key is a secret symmetric key shared between two parties and is used for
//! (session) key exchange.

use crate::{
<<<<<<< HEAD
    crypto::hashes::{
        blake2b,
        Digest,
    },
=======
>>>>>>> c11de1dd
    prelude::{
        generic_array::{
            typenum::{
                U16,
                U32,
            },
            GenericArray,
        },
        HashMap,
<<<<<<< HEAD
        Vec,
    },
    sponge::{
        prp::PRP,
        spongos::Spongos,
    },
=======
        String,
        Vec,
    },
    prng,
    sponge::{
        prp::PRP,
        spongos::Spongos,
    },
    try_or,
    wrapped_err,
    Errors,
    Result,
    WrappedError,
>>>>>>> c11de1dd
};

/// Size of pre-shared key identifier.
pub const PSKID_SIZE: usize = 16;
pub type PskIdSize = U16;

/// Size of pre-shared key.
pub const PSK_SIZE: usize = 32;
pub type PskSize = U32;

/// Type of pre-shared key identifiers: `byte pskid[16]`.
// TODO: Introduce NBytes type in core and make a newtype. Same for Psk.
pub type PskId = GenericArray<u8, PskIdSize>;

/// Type of pre-shared keys: `byte psk[32]`.
pub type Psk = GenericArray<u8, PskSize>;

/// Entry in a PSK container, just a convenience type synonym.
pub type IPsk<'a> = (&'a PskId, &'a Psk);

/// Container for pre-shared keys.
pub type Psks = HashMap<PskId, Psk>;

/// Container (set) of pre-shared key identifiers.
pub type PskIds = [PskId];

<<<<<<< HEAD
/// Make a Psk from arbitrary bytes
pub fn new_psk<F: PRP>(bytes: &[u8]) -> Psk {
    let hash = blake2b::Blake2b256::digest(bytes);
    let mut ctx = Spongos::<F>::init();
    ctx.absorb(hash);
    ctx.commit();
    let mut id: Vec<u8> = vec![0; PSK_SIZE];
    ctx.squeeze(&mut id);
    GenericArray::clone_from_slice(&id)
}

/// Make a PskId from arbitrary bytes
pub fn new_pskid<F: PRP>(bytes: &[u8]) -> PskId {
    let hash = blake2b::Blake2b256::digest(bytes);
    let mut ctx = Spongos::<F>::init();
    ctx.absorb(hash);
    ctx.commit();
    let mut id: Vec<u8> = vec![0; PSKID_SIZE];
    ctx.squeeze(&mut id);
    GenericArray::clone_from_slice(&id)
=======
/// Derive a Psk from arbitrary secret seed bytes.
pub fn psk_from_seed<F: PRP>(seed_bytes: &[u8]) -> Psk {
    prng::Prng::<F>::init_with_seed(seed_bytes).gen_arr("PSK")
}

/// Derive a PskId from existing Psk.
pub fn pskid_from_psk<F: PRP>(psk: &Psk) -> PskId {
    prng::Prng::<F>::init_with_seed(psk).gen_arr("PSKID")
}

/// Derive a PskId from the same seed that was used to derive the corresponding Psk.
pub fn pskid_from_seed<F: PRP>(seed_bytes: &[u8]) -> PskId {
    pskid_from_psk::<F>(&psk_from_seed::<F>(seed_bytes))
}

/// Make a PskId from string or it's hash if the string is too long.
pub fn pskid_from_str<F: PRP>(id: &str) -> PskId {
    if id.as_bytes().len() < PSKID_SIZE {
        let mut pskid = PskId::default();
        pskid.as_mut_slice()[..id.as_bytes().len()].copy_from_slice(id.as_bytes());
        pskid
    } else {
        let mut s = Spongos::<F>::init();
        s.absorb("PSKID");
        s.absorb(id.as_bytes());
        s.commit();
        s.squeeze_arr()
    }
}

/// Represent PskId bytes as hex string.
pub fn pskid_to_hex_string(pskid: &PskId) -> String {
    hex::encode(pskid.as_slice())
}

/// Create a PskId from hex string.
pub fn pskid_from_hex_str(hex_str: &str) -> Result<PskId> {
    let pskid_bytes =
        hex::decode(hex_str).map_err(|e| wrapped_err!(Errors::BadHexFormat(hex_str.into()), WrappedError(e)))?;
    try_or!(
        PSKID_SIZE == pskid_bytes.len(),
        Errors::LengthMismatch(PSKID_SIZE, pskid_bytes.len())
    )?;
    Ok(PskId::clone_from_slice(&pskid_bytes))
>>>>>>> c11de1dd
}

/// Select only pre-shared keys with given identifiers.
pub fn filter_psks<'a>(psks: &'a Psks, psk_ids: &'_ PskIds) -> Vec<IPsk<'a>> {
    psk_ids
        .iter()
        .filter_map(|psk_id| psks.get_key_value(psk_id))
        .collect::<Vec<IPsk>>()
}<|MERGE_RESOLUTION|>--- conflicted
+++ resolved
@@ -2,13 +2,6 @@
 //! (session) key exchange.
 
 use crate::{
-<<<<<<< HEAD
-    crypto::hashes::{
-        blake2b,
-        Digest,
-    },
-=======
->>>>>>> c11de1dd
     prelude::{
         generic_array::{
             typenum::{
@@ -18,14 +11,6 @@
             GenericArray,
         },
         HashMap,
-<<<<<<< HEAD
-        Vec,
-    },
-    sponge::{
-        prp::PRP,
-        spongos::Spongos,
-    },
-=======
         String,
         Vec,
     },
@@ -39,7 +24,6 @@
     Errors,
     Result,
     WrappedError,
->>>>>>> c11de1dd
 };
 
 /// Size of pre-shared key identifier.
@@ -66,28 +50,6 @@
 /// Container (set) of pre-shared key identifiers.
 pub type PskIds = [PskId];
 
-<<<<<<< HEAD
-/// Make a Psk from arbitrary bytes
-pub fn new_psk<F: PRP>(bytes: &[u8]) -> Psk {
-    let hash = blake2b::Blake2b256::digest(bytes);
-    let mut ctx = Spongos::<F>::init();
-    ctx.absorb(hash);
-    ctx.commit();
-    let mut id: Vec<u8> = vec![0; PSK_SIZE];
-    ctx.squeeze(&mut id);
-    GenericArray::clone_from_slice(&id)
-}
-
-/// Make a PskId from arbitrary bytes
-pub fn new_pskid<F: PRP>(bytes: &[u8]) -> PskId {
-    let hash = blake2b::Blake2b256::digest(bytes);
-    let mut ctx = Spongos::<F>::init();
-    ctx.absorb(hash);
-    ctx.commit();
-    let mut id: Vec<u8> = vec![0; PSKID_SIZE];
-    ctx.squeeze(&mut id);
-    GenericArray::clone_from_slice(&id)
-=======
 /// Derive a Psk from arbitrary secret seed bytes.
 pub fn psk_from_seed<F: PRP>(seed_bytes: &[u8]) -> Psk {
     prng::Prng::<F>::init_with_seed(seed_bytes).gen_arr("PSK")
@@ -132,7 +94,6 @@
         Errors::LengthMismatch(PSKID_SIZE, pskid_bytes.len())
     )?;
     Ok(PskId::clone_from_slice(&pskid_bytes))
->>>>>>> c11de1dd
 }
 
 /// Select only pre-shared keys with given identifiers.
