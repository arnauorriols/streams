[package]
name = "iota-streams-core"
version = "0.1.2"
authors = ["Vlad Semenov <vlad.semenov@iota.org>", "Dyrell Chapman <dyrell.chapman@iota.org>", "Brord van Wierst <brord@iota.org>", "Arnau Orriols <arnau.orriols@iota.org>"]
edition = "2018"
license = "Apache-2.0/MIT"
readme = "README.md"
keywords = ["iota", "streams", "core"]
description = "A rust implementation of the IOTA Streams core utils"

[features]
default = ["std"]
# enable std
std = ["rand/std", "rand/std_rng", "digest/std", "hex/std"]
err-location-log = []
sync-spin = ["spin"]
sync-parking-lot = ["parking_lot"]

[dependencies]
digest = { version = "0.9", default-features = false }
rand = { version = "0.8", default-features = false }
keccak = { version = "0.1", default-features = false }
hashbrown = { version = "0.11.2", default-features = false, optional = false, features = ["ahash"] }
hex = { version = "0.4", default-features = false, optional = false, features = ["alloc"] }
anyhow = { version = "1.0", default-features = false, features = ["std"], optional = false }
async-trait = { version = "0.1", optional = false }
parking_lot = { version = "0.11.2", optional = true }
spin = { version = "0.9.2", default-features = false, features = ["mutex", "spin_mutex"], optional = true }
rustversion = "1.0"
iota-crypto = { git = "https://github.com/iotaledger/crypto.rs", features = ["blake2b"], branch = "dev" }

# thiserror = { version = "1.0.22", default-features = false, optional = false }
displaydoc = { version = "0.2", default-features = false, optional = false }

<<<<<<< HEAD
=======
[target.'cfg(target_arch = "wasm32")'.dependencies]
web-sys = { version = "0.3", features = ["console"] }

>>>>>>> 4e3a2c8a
[dev-dependencies]
criterion = "0.3"
<|MERGE_RESOLUTION|>--- conflicted
+++ resolved
@@ -32,11 +32,8 @@
 # thiserror = { version = "1.0.22", default-features = false, optional = false }
 displaydoc = { version = "0.2", default-features = false, optional = false }
 
-<<<<<<< HEAD
-=======
 [target.'cfg(target_arch = "wasm32")'.dependencies]
 web-sys = { version = "0.3", features = ["console"] }
 
->>>>>>> 4e3a2c8a
 [dev-dependencies]
 criterion = "0.3"
