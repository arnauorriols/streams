use iota_streams_core::{
    prelude::{
        string::ToString,
        typenum::{U32, U64},
        Vec,
    },
    prng,
<<<<<<< HEAD
    sponge::{prp::PRP, spongos::Spongos},
=======
    sponge::prp::PRP,
>>>>>>> eb1ca1d9
    try_or,
    Errors::*,
    Result,
};
use iota_streams_core_edsig::{key_exchange::x25519, signature::ed25519};
use iota_streams_core_keccak::sponge::prp::keccak::KeccakF1600;

use crate::{command::*, types::*};

fn absorb_mask_u8<F: PRP>() -> Result<()> {
    let mut buf = vec![0_u8; 2];
    let mut tag_wrap = External(NBytes::<U32>::default());
    let mut tag_unwrap = External(NBytes::<U32>::default());

    for t in 0_u8..10_u8 {
        let t = Uint8(t);
        let buf_size = sizeof::Context::<F>::new().absorb(t)?.mask(t)?.get_size();
        let buf_size2 = sizeof::Context::<F>::new().absorb(&t)?.mask(&t)?.get_size();
        try_or!(buf_size == buf_size2, ValueMismatch(buf_size, buf_size2))?;
        try_or!(buf_size == 2, ValueMismatch(2, buf_size))?;

        {
            let mut ctx = wrap::Context::<F, &mut [u8]>::new(&mut buf[..]);
            ctx.commit()?.absorb(&t)?.mask(&t)?.commit()?.squeeze(&mut tag_wrap)?;
            try_or!(ctx.stream.is_empty(), OutputStreamNotFullyConsumed(ctx.stream.len()))?;
        }

        let mut t2 = Uint8(0_u8);
        let mut t3 = Uint8(0_u8);
        {
            let mut ctx = unwrap::Context::<F, &[u8]>::new(&buf[..]);
            ctx.commit()?
                .absorb(&mut t2)?
                .mask(&mut t3)?
                .commit()?
                .squeeze(&mut tag_unwrap)?;
            try_or!(ctx.stream.is_empty(), InputStreamNotFullyConsumed(ctx.stream.len()))?;
        }

        try_or!(t == t2, ValueMismatch(t.0.into(), t2.0.into()))?;
        try_or!(t == t3, ValueMismatch(t.0.into(), t3.0.into()))?;
        try_or!(
            tag_wrap == tag_unwrap,
            InvalidTagSqueeze(tag_wrap.0.to_string(), tag_unwrap.0.to_string())
        )?;
    }
    Ok(())
}

#[test]
fn test_u8() {
    assert!(dbg!(absorb_mask_u8::<KeccakF1600>()).is_ok());
}

fn absorb_mask_size<F: PRP>() -> Result<()> {
    let mut tag_wrap = External(NBytes::<U32>::default());
    let mut tag_unwrap = External(NBytes::<U32>::default());

    let ns = [0, 1, 13, 14, 25, 26, 27, 39, 40, 81, 9840, 9841, 9842, 19683];

    for n in ns.iter() {
        let s = Size(*n);
        let buf_size = sizeof::Context::<F>::new().absorb(s)?.mask(s)?.get_size();
        let buf_size2 = sizeof::Context::<F>::new().absorb(&s)?.mask(&s)?.get_size();
        try_or!(buf_size == buf_size2, ValueMismatch(buf_size, buf_size2))?;

        let mut buf = vec![0_u8; buf_size];

        {
            let mut ctx = wrap::Context::<F, &mut [u8]>::new(&mut buf[..]);
            ctx.commit()?.absorb(&s)?.mask(&s)?.commit()?.squeeze(&mut tag_wrap)?;
            try_or!(ctx.stream.is_empty(), OutputStreamNotFullyConsumed(ctx.stream.len()))?;
        }

        let mut s2 = Size::default();
        let mut s3 = Size::default();
        {
            let mut ctx = unwrap::Context::<F, &[u8]>::new(&buf[..]);
            ctx.commit()?
                .absorb(&mut s2)?
                .mask(&mut s3)?
                .commit()?
                .squeeze(&mut tag_unwrap)?;
            try_or!(ctx.stream.is_empty(), InputStreamNotFullyConsumed(ctx.stream.len()))?;
        }

        try_or!(s == s2, ValueMismatch(s.0, s2.0))?;
        try_or!(s == s3, ValueMismatch(s.0, s3.0))?;
        try_or!(
            tag_wrap == tag_unwrap,
            InvalidTagSqueeze(tag_wrap.0.to_string(), tag_unwrap.0.to_string())
        )?;
    }
    Ok(())
}

#[test]
fn size() {
    assert!(dbg!(absorb_mask_size::<KeccakF1600>()).is_ok());
}

fn absorb_mask_squeeze_bytes_mac<F: PRP>() -> Result<()> {
    const NS: [usize; 10] = [0, 3, 255, 256, 257, 483, 486, 489, 1002, 2001];

    let mut tag_wrap = External(NBytes::<U32>::default());
    let mut tag_unwrap = External(NBytes::<U32>::default());

    let prng = prng::dbg_init_str::<F>("TESTPRNGKEY");
    let nonce = "TESTPRNGNONCE".as_bytes().to_vec();

    for n in NS.iter() {
        let ta = Bytes(prng.gen_n(&nonce, *n));
        // nonce.slice_mut().inc();
        let nta = NBytes::<U64>(prng.gen_arr(&nonce));
        // nonce.slice_mut().inc();
        let enta = NBytes::<U64>(prng.gen_arr(&nonce));
        // nonce.slice_mut().inc();
        let tm = Bytes(prng.gen_n(&nonce, *n));
        // nonce.slice_mut().inc();
        let ntm = NBytes::<U64>(prng.gen_arr(&nonce));
        // nonce.slice_mut().inc();
        let mut ents = External(NBytes::<U64>::default());
        // nonce.slice_mut().inc();
        let mac = Mac(*n);

        let buf_size = {
            let mut ctx = sizeof::Context::<F>::new();
            ctx.commit()?
                .absorb(&ta)?
                .absorb(&nta)?
                .absorb(External(&enta))?
                .commit()?
                .mask(&tm)?
                .mask(&ntm)?
                .commit()?
                .squeeze(&ents)?
                .squeeze(&mac)?
                //
                .commit()?
                .squeeze(&tag_wrap)?;
            ctx.get_size()
        };
        let mut buf = vec![0_u8; buf_size];

        {
            let mut ctx = wrap::Context::<F, &mut [u8]>::new(&mut buf[..]);
            ctx.commit()?
                .absorb(&ta)?
                .absorb(&nta)?
                .absorb(External(&enta))?
                .commit()?
                .mask(&tm)?
                .mask(&ntm)?
                .commit()?
                .squeeze(&mut ents)?
                .squeeze(&mac)?
                //
                .commit()?
                .squeeze(&mut tag_wrap)?;
            try_or!(ctx.stream.is_empty(), OutputStreamNotFullyConsumed(ctx.stream.len()))?;
        }

        let mut ta2 = Bytes::default();
        let mut nta2 = NBytes::<U64>::default();
        let mut tm2 = Bytes::default();
        let mut ntm2 = NBytes::<U64>::default();
        let mut ents2 = External(NBytes::<U64>::default());
        {
            let mut ctx = unwrap::Context::<F, &[u8]>::new(&buf[..]);
            ctx.commit()?
                .absorb(&mut ta2)?
                .absorb(&mut nta2)?
                .absorb(External(&enta))?
                .commit()?
                .mask(&mut tm2)?
                .mask(&mut ntm2)?
                .commit()?
                .squeeze(&mut ents2)?
                .squeeze(&mac)?
                //
                .commit()?
                .squeeze(&mut tag_unwrap)?;
            try_or!(ctx.stream.is_empty(), InputStreamNotFullyConsumed(ctx.stream.len()))?;
        }

        try_or!(ta == ta2, InvalidBytes(ta.to_string(), ta2.to_string()))?;
        try_or!(nta == nta2, InvalidBytes(nta.to_string(), nta2.to_string()))?;
        // try_or!(tm == tm2, "Invalid unwrapped tm value: {:?} != {:?}", tm, tm2);
        // try_or!(ntm == ntm2, "Invalid unwrapped ntm value: {:?} != {:?}", ntm, ntm2);
        // try_or!(ents == ents2, "Invalid unwrapped ents value: {:?} != {:?}", ents, ents2);
        try_or!(
            tag_wrap == tag_unwrap,
            InvalidTagSqueeze(tag_wrap.0.to_string(), tag_unwrap.0.to_string())
        )?;
    }

    Ok(())
}

#[test]
fn bytes() {
    assert!(dbg!(absorb_mask_squeeze_bytes_mac::<KeccakF1600>()).is_ok());
}

fn absorb_ed25519<F: PRP>() -> Result<()> {
    let secret = ed25519::SecretKey::from_bytes(&[7; ed25519::SECRET_KEY_LENGTH]).unwrap();
    let public = ed25519::PublicKey::from(&secret);
    let kp = ed25519::Keypair { secret, public };

    let ta = Bytes([3_u8; 17].to_vec());
    let mut uta = Bytes(Vec::new());
    let mut hash = External(NBytes::<U64>::default());
    let mut uhash = External(NBytes::<U64>::default());

    let buf_size = {
        let mut ctx = sizeof::Context::<F>::new();
        ctx.absorb(&ta)?
            .commit()?
            .squeeze(&hash)?
            .ed25519(&kp, &hash)?
            .ed25519(&kp, HashSig)?;
        ctx.get_size()
    };

    let mut buf = vec![0_u8; buf_size];

    {
        let mut ctx = wrap::Context::<F, &mut [u8]>::new(&mut buf[..]);
        ctx.absorb(&ta)?
            .commit()?
            .squeeze(&mut hash)?
            .ed25519(&kp, &hash)?
            .ed25519(&kp, HashSig)?;
        try_or!(ctx.stream.is_empty(), OutputStreamNotFullyConsumed(ctx.stream.len()))?;
    }

    {
        let mut ctx = unwrap::Context::<F, &[u8]>::new(&buf[..]);
        ctx.absorb(&mut uta)?
            .commit()?
            .squeeze(&mut uhash)?
            .ed25519(&public, &uhash)?
            .ed25519(&public, HashSig)?;
        try_or!(ctx.stream.is_empty(), InputStreamNotFullyConsumed(ctx.stream.len()))?;
    }

    try_or!(ta == uta, InvalidTagSqueeze(ta.to_string(), uta.to_string()))?;
    try_or!(
        hash == uhash,
        InvalidHashSqueeze(hash.0.to_string(), uhash.0.to_string())
    )?;
    Ok(())
}

#[test]
fn test_ed25519() {
    assert!(dbg!(absorb_ed25519::<KeccakF1600>()).is_ok());
}

fn x25519_static<F: PRP>() -> Result<()> {
    let secret_a = x25519::StaticSecret::from([11; 32]);
    let secret_b = x25519::StaticSecret::from([13; 32]);
    let public_a = x25519::PublicKey::from(&secret_a);
    let public_b = x25519::PublicKey::from(&secret_b);
    let mut public_b2 = x25519::PublicKey::from([0_u8; 32]);

    let ta = Bytes([3_u8; 17].to_vec());
    let mut uta = Bytes(Vec::new());

    let buf_size = {
        let mut ctx = sizeof::Context::<F>::new();
        ctx.absorb(&public_b)?
            .x25519(&secret_b, &public_a)?
            .commit()?
            .mask(&ta)?;
        ctx.get_size()
    };

    let mut buf = vec![0_u8; buf_size];

    {
        let mut ctx = wrap::Context::<F, &mut [u8]>::new(&mut buf[..]);
        ctx.absorb(&public_b)?
            .x25519(&secret_b, &public_a)?
            .commit()?
            .mask(&ta)?;
        try_or!(ctx.stream.is_empty(), OutputStreamNotFullyConsumed(ctx.stream.len()))?;
    }

    {
        let mut ctx = unwrap::Context::<F, &[u8]>::new(&buf[..]);
        ctx.absorb(&mut public_b2)?
            .x25519(&secret_a, &public_b2)?
            .commit()?
            .mask(&mut uta)?;
        try_or!(ctx.stream.is_empty(), InputStreamNotFullyConsumed(ctx.stream.len()))?;
    }

    try_or!(ta == uta, InvalidTagSqueeze(ta.to_string(), uta.to_string()))?;

    Ok(())
}

fn x25519_ephemeral<F: PRP>() -> Result<()> {
    let secret_a = x25519::EphemeralSecret::new(&mut rand::thread_rng());
    let secret_b = x25519::EphemeralSecret::new(&mut rand::thread_rng());
    let public_a = x25519::PublicKey::from(&secret_a);
    let public_b = x25519::PublicKey::from(&secret_b);
    let mut public_b2 = x25519::PublicKey::from([0_u8; 32]);

    let ta = Bytes([3_u8; 17].to_vec());
    let mut uta = Bytes(Vec::new());

    let buf_size = {
        let mut ctx = sizeof::Context::<F>::new();
        ctx.absorb(&public_b)?
            .x25519(&secret_b, &public_a)?
            .commit()?
            .mask(&ta)?;
        ctx.get_size()
    };

    let mut buf = vec![0_u8; buf_size];

    {
        let mut ctx = wrap::Context::<F, &mut [u8]>::new(&mut buf[..]);
        ctx.absorb(&public_b)?
            .x25519(secret_b, &public_a)?
            .commit()?
            .mask(&ta)?;
        try_or!(ctx.stream.is_empty(), OutputStreamNotFullyConsumed(ctx.stream.len()))?;
    }

    {
        let mut ctx = unwrap::Context::<F, &[u8]>::new(&buf[..]);
        ctx.absorb(&mut public_b2)?
            .x25519(secret_a, &public_b2)?
            .commit()?
            .mask(&mut uta)?;
        try_or!(ctx.stream.is_empty(), InputStreamNotFullyConsumed(ctx.stream.len()))?;
    }

    try_or!(ta == uta, InvalidTagSqueeze(ta.to_string(), uta.to_string()))?;

    Ok(())
}

fn x25519_transport<F: PRP>() -> Result<()> {
    let secret_a = x25519::StaticSecret::new(&mut rand::thread_rng());
    let public_a = x25519::PublicKey::from(&secret_a);

    let key = NBytes::<U32>::default();
    let mut ukey = NBytes::<U32>::default();

    let buf_size = {
        let mut ctx = sizeof::Context::<F>::new();
        ctx.x25519(&public_a, &key)?;
        ctx.get_size()
    };

    let mut buf = vec![0_u8; buf_size];

    {
        let mut ctx = wrap::Context::<F, &mut [u8]>::new(&mut buf[..]);
        ctx.x25519(&public_a, &key)?;
        try_or!(ctx.stream.is_empty(), OutputStreamNotFullyConsumed(ctx.stream.len()))?;
    }

    {
        let mut ctx = unwrap::Context::<F, &[u8]>::new(&buf[..]);
        ctx.x25519(&secret_a, &mut ukey)?;
        try_or!(ctx.stream.is_empty(), InputStreamNotFullyConsumed(ctx.stream.len()))?;
    }

    try_or!(key == ukey, InvalidKeySqueeze(key.to_string(), ukey.to_string()))?;

    Ok(())
}

#[test]
fn test_x25519() {
    assert!(dbg!(x25519_static::<KeccakF1600>()).is_ok());
    assert!(dbg!(x25519_ephemeral::<KeccakF1600>()).is_ok());
    assert!(dbg!(x25519_transport::<KeccakF1600>()).is_ok());
}

// use crate::io;
// use iota_streams_core::sponge::spongos::{self, Spongos};
// use std::convert::{AsRef, From, Into};
//
// #[derive(PartialEq, Eq, Copy, Clone, Default, Debug)]
// struct TestRelLink(Trint3);
// #[derive(PartialEq, Eq, Copy, Clone, Default, Debug)]
// struct TestAbsLink(Trint3, TestRelLink);
//
// impl AbsorbFallback for TestAbsLink {
// fn sizeof_absorb(&self, ctx: &mut sizeof::Context::<F>) -> Result<()> {
// ctx.absorb(&self.0)?.absorb(&(self.1).0)?;
// Ok(())
// }
// fn wrap_absorb<OS: io::OStream>(&self, ctx: &mut wrap::Context<OS>) -> Result<()> {
// ctx.absorb(&self.0)?.absorb(&(self.1).0)?;
// Ok(())
// }
// fn unwrap_absorb<IS: io::IStream>(&mut self, ctx: &mut unwrap::Context<IS>) -> Result<()> {
// ctx.absorb(&mut self.0)?.absorb(&mut (self.1).0)?;
// Ok(())
// }
// }
// impl SkipFallback for TestRelLink {
// fn sizeof_skip(&self, ctx: &mut sizeof::Context::<F>) -> Result<()> {
// ctx.skip(&self.0)?;
// Ok(())
// }
// fn wrap_skip<OS: io::OStream>(&self, ctx: &mut wrap::Context<OS>) -> Result<()> {
// ctx.skip(&self.0)?;
// Ok(())
// }
// fn unwrap_skip<IS: io::IStream>(&mut self, ctx: &mut unwrap::Context<IS>) -> Result<()> {
// ctx.skip(&mut self.0)?;
// Ok(())
// }
// }
//
// impl From<TestAbsLink> for TestRelLink {
// fn from(a: TestAbsLink) -> TestRelLink {
// a.1
// }
// }
// impl AsRef<TestRelLink> for TestAbsLink {
// fn as_ref(&self) -> &TestRelLink {
// &self.1
// }
// }
//
// struct TestStore<Link, Info> {
// cell1: Option<(Link, (spongos::Inner, Info))>,
// cell2: Option<(Link, (spongos::Inner, Info))>,
// cell3: Option<(Link, (spongos::Inner, Info))>,
// }
// impl<Link, Info> TestStore<Link, Info> {
// fn new() -> Self {
// Self {
// cell1: None,
// cell2: None,
// cell3: None,
// }
// }
// }
//
// impl<Link: PartialEq + Clone, Info: Clone> LinkStore<Link> for TestStore<Link, Info> {
// type Info = Info;
// fn lookup(&self, link: &Link) -> Result<(Spongos, Self::Info)> {
// if let Some((l, (s, i))) = &self.cell1 {
// if link == l {
// return Ok((s.into(), i.clone()));
// }
// }
// if let Some((l, (s, i))) = &self.cell2 {
// if link == l {
// return Ok((s.into(), i.clone()));
// }
// }
// if let Some((l, (s, i))) = &self.cell3 {
// if link == l {
// return Ok((s.into(), i.clone()));
// }
// }
// bail!("Link not found");
// }
// fn update(&mut self, l: &Link, s: Spongos, i: Self::Info) -> Result<()> {
// if let None = &self.cell1 {
// self.cell1 = Some((l.clone(), (s.try_into().unwrap(), i)));
// Ok(())
// } else if let None = &self.cell2 {
// self.cell2 = Some((l.clone(), (s.try_into().unwrap(), i)));
// Ok(())
// } else if let None = &self.cell3 {
// self.cell3 = Some((l.clone(), (s.try_into().unwrap(), i)));
// Ok(())
// } else {
// bail!("Link store is full");
// }
// }
// fn erase(&mut self, l: &Link) {
// if let Some(lsi) = &self.cell1 {
// if lsi.0 == *l {
// self.cell1 = None;
// }
// }
// if let Some(lsi) = &self.cell2 {
// if lsi.0 == *l {
// self.cell2 = None;
// }
// }
// if let Some(lsi) = &self.cell3 {
// if lsi.0 == *l {
// self.cell3 = None;
// }
// }
// }
// }
//
// #[derive(PartialEq, Eq, Copy, Clone, Default, Debug)]
// struct TestMessageInfo(usize);
// #[derive(PartialEq, Eq, Copy, Clone, Default, Debug)]
// struct TestMessage<AbsLink, RelLink> {
// addr: AbsLink,
// link: RelLink,
// masked: Trint3,
// }
//
//
// struct WrapCtx<L, S, OS> where
// L: Link, S: LinkStore<L>, OS: io::OStream,
// {
// ss: wrap::Context<OS>,
// store: S,
// }
// /
//
// impl<AbsLink, RelLink> TestMessage<AbsLink, RelLink>
// where
// AbsLink: AbsorbFallback + AsRef<RelLink>,
// RelLink: SkipFallback,
// {
// fn size<S: LinkStore<RelLink>>(&self, store: &S) -> Result<usize> {
// let mut ctx = sizeof::Context::<F>::new();
// ctx.absorb(&self.addr)?
// .join(store, &self.link)?
// .mask(&self.masked)?;
// Ok(ctx.get_size())
// }
// fn wrap<S: LinkStore<RelLink>, OS: io::OStream>(
// &self,
// store: &mut S,
// ctx: &mut wrap::Context<OS>,
// i: <S as LinkStore<RelLink>>::Info,
// ) -> Result<()> {
// ctx.absorb(&self.addr)?
// .join(store, &self.link)?
// .mask(&self.masked)?;
// let mut spongos = ctx.spongos.fork();
// spongos.commit();
// store.update(self.addr.as_ref(), spongos, i)?;
// Ok(())
// }
// fn unwrap<S: LinkStore<RelLink>, IS: io::IStream>(
// &mut self,
// store: &S,
// ctx: &mut unwrap::Context<IS>,
// ) -> Result<()> {
// ctx.absorb(&mut self.addr)?
// .join(store, &mut self.link)?
// .mask(&mut self.masked)?;
// Ok(())
// }
// }
//
// fn run_join_link() -> Result<()> {
// let msg = TestMessage::<TestAbsLink, TestRelLink> {
// addr: TestAbsLink(Trint3(1), TestRelLink(Trint3(2))),
// link: TestRelLink(Trint3(3)),
// masked: Trint3(4),
// };
// let mut store = TestStore::new();
// store.update(&TestRelLink(Trint3(3)), Spongos::init(), TestMessageInfo(0))?;
//
// let buf_size = msg.size(&store).unwrap();
// let mut buf = Tbits::zero(buf_size);
//
// {
// let mut wrap_ctx = wrap::Context::<F, TbitSliceMut<TW>>::new(buf.slice_mut());
// let i = TestMessageInfo(1);
// msg.wrap(&mut store, &mut wrap_ctx, i)?;
// try_or!(wrap_ctx.stream.is_empty());
// }
//
// let mut msg2 = TestMessage::<TestAbsLink, TestRelLink>::default();
// {
// let mut unwrap_ctx = unwrap::Context::<F, TbitSlice<TW>>::new(buf.slice());
// TODO: unwrap and check.
// msg2.unwrap(&store, &mut unwrap_ctx)?;
// try_or!(unwrap_ctx.stream.is_empty());
// }
//
// try_or!(msg == msg2);
// Ok(())
// }
//
// #[test]
// fn join_link() {
// assert!(dbg!(run_join_link()).is_ok());
// }<|MERGE_RESOLUTION|>--- conflicted
+++ resolved
@@ -5,11 +5,7 @@
         Vec,
     },
     prng,
-<<<<<<< HEAD
-    sponge::{prp::PRP, spongos::Spongos},
-=======
     sponge::prp::PRP,
->>>>>>> eb1ca1d9
     try_or,
     Errors::*,
     Result,
