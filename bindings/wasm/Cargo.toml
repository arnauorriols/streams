--- conflicted
+++ resolved
@@ -18,12 +18,8 @@
 
 serde = { version = "1.0", features = ["derive"] }
 iota-streams = {path = "../../", default-features = false, features = ["tangle", "wasm-client"]}
-<<<<<<< HEAD
-client-wasm = { git = "https://github.com/iotaledger/iota.rs", rev  = "ee19ec4", default-features = false }
+client-wasm = { git = "https://github.com/iotaledger/iota.rs", rev  = "250ed55", default-features = false }
 futures = { version = "0.3.8", default-features = false, features = ["executor"]}
-=======
-client-wasm = { git = "https://github.com/iotaledger/iota.rs", rev  = "250ed55", default-features = false }
->>>>>>> eb1ca1d9
 
 # Needed to specify the js/wasm feature for a sub-crate
 getrandom = {version = "0.2.2", features = ["js"]}
