const streams = require("../wasm-node/iota_streams_wasm");
const fetch = require("node-fetch");

global.fetch = fetch;
global.Headers = fetch.Headers;
global.Request = fetch.Request;
global.Response = fetch.Response;

streams.set_panic_hook();

main()
  .then(() => {
    console.log("Done example");
  })
  .catch((err) => {
    console.log(err);
  });

async function main() {
<<<<<<< HEAD
  let node = "https://chrysalis-nodes.iota.org";
  let options = new streams.SendOptions(node, true);
=======
  // Default is a load balancer, if you have your own node it's recommended to use that instead
  let node = "https://chrysalis-nodes.iota.org/";
  let options = new streams.SendOptions(node, 3, true, 1);
>>>>>>> 1c853e63
  let seed = make_seed(81);
  let auth = new streams.Author(seed, options.clone(), streams.ChannelType.SingleBranch);

  console.log("channel address: ", auth.channel_address());
  console.log("multi branching: ", auth.is_multi_branching());
  let pks = streams.PublicKeys.new();

  let response = await auth.clone().send_announce();
  let ann_link = response.get_link();
  console.log("announced at: ", ann_link.to_string());

  let details = await auth.clone().get_client().get_link_details(ann_link.copy());
  console.log("Announce message id: " + details.get_metadata().message_id)

  let seed2 = make_seed(81);
  let sub = new streams.Subscriber(seed2, options.clone());
  let ann_link_copy = ann_link.copy();
  await sub.clone().receive_announcement(ann_link_copy);

  console.log("Subscribing...");
  ann_link_copy = ann_link.copy();
  response = await sub.clone().send_subscribe(ann_link_copy);
  let sub_link = response.get_link();
  console.log("Subscription message at: ", sub_link.to_string());
  await auth.clone().receive_subscribe(sub_link);
  console.log("Subscription processed");

  console.log("Sending Keyload");
  response = await auth.clone().send_keyload_for_everyone(ann_link);
  let keyload_link = response.get_link();
  console.log("Keyload message at: ", keyload_link.to_string());

  console.log("Subscriber syncing...");
  await sub.clone().sync_state();

  let public_payload = to_bytes("Public");
  let masked_payload = to_bytes("Masked");

  console.log("Subscriber Sending tagged packet");
  response = await sub
    .clone()
    .send_tagged_packet(keyload_link, public_payload, masked_payload);
  let tag_link = response.get_link();
  console.log("Tag packet at: ", tag_link.to_string());

  let last_link = tag_link;
  console.log("Subscriber Sending multiple signed packets");

  for (var x = 0; x < 10; x++) {
    response = await sub
      .clone()
      .send_signed_packet(last_link, public_payload, masked_payload);
    last_link = response.get_link();
    console.log("Signed packet at: ", last_link.to_string());
  }

  console.log("\nAuthor fetching next messages");
  let exists = true;
  while (exists) {
    let next_msgs = await auth.clone().fetch_next_msgs();

    if (next_msgs.length === 0) {
      exists = false;
    }

    for (var i = 0; i < next_msgs.length; i++) {
      console.log("Found a message...");
      console.log(
        "Public: ",
        from_bytes(next_msgs[i].get_message().get_public_payload()),
        "\tMasked: ",
        from_bytes(next_msgs[i].get_message().get_masked_payload())
      );
    }
  }

  console.log("\nAuthor fetching prev messages");
  let prev_msgs = await auth.clone().fetch_prev_msgs(last_link, 3);
  for (var j = 0; j < prev_msgs.length; j++) {
    console.log("Found a message at ", prev_msgs[j].get_link().to_string());
  }

  // Import export example
  // TODO: Use stronghold
  let password = "password"
  let exp = auth.clone().export(password);

  let client = new streams.Client(node, options.clone());
  let auth2 = streams.Author.import(client, exp, password);

  if (auth2.channel_address !== auth.channel_address) {
      console.log("import failed");
  } else {
      console.log("import succesfull")
  }

  function to_bytes(str) {
    var bytes = [];
    for (var i = 0; i < str.length; ++i) {
      bytes.push(str.charCodeAt(i));
    }
    return bytes;
  }

  function from_bytes(bytes) {
    var str = "";
    for (var i = 0; i < bytes.length; ++i) {
      str += String.fromCharCode(bytes[i]);
    }
    return str;
  }

  function make_seed(size) {
    const alphabet = "abcdefghijklmnopqrstuvwxyz";
    let seed = "";
    for (i = 9; i < size; i++) {
      seed += alphabet[Math.floor(Math.random() * alphabet.length)];
    }
    return seed;
  }
}<|MERGE_RESOLUTION|>--- conflicted
+++ resolved
@@ -17,20 +17,14 @@
   });
 
 async function main() {
-<<<<<<< HEAD
-  let node = "https://chrysalis-nodes.iota.org";
-  let options = new streams.SendOptions(node, true);
-=======
   // Default is a load balancer, if you have your own node it's recommended to use that instead
   let node = "https://chrysalis-nodes.iota.org/";
-  let options = new streams.SendOptions(node, 3, true, 1);
->>>>>>> 1c853e63
+  let options = new streams.SendOptions(node, true);
   let seed = make_seed(81);
   let auth = new streams.Author(seed, options.clone(), streams.ChannelType.SingleBranch);
 
   console.log("channel address: ", auth.channel_address());
   console.log("multi branching: ", auth.is_multi_branching());
-  let pks = streams.PublicKeys.new();
 
   let response = await auth.clone().send_announce();
   let ann_link = response.get_link();
