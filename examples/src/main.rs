#![allow(non_snake_case)]

use core::cell::RefCell;

use std::env;

use rand::Rng;

use iota_streams::{
<<<<<<< HEAD
    app::transport::{
        tangle::client::Client,
        IdentityClient,
    },
    app_channels::api::tangle::Transport,
=======
    app::transport::tangle::client::Client,
    app_channels::api::tangle::{
        ChannelType,
        Transport,
    },
>>>>>>> 202b0629
    core::prelude::{
        Rc,
        String,
    },
};

mod branching;

<<<<<<< HEAD
async fn run_recovery_test<T: Transport>(transport: T, seed: &str) {
    println!("\tRunning Recovery Test, seed: {}", seed);
    match branching::recovery::example(transport, seed).await {
        Err(err) => println!("Error in recovery test: {:?}", err),
        Ok(_) => println!("\tRecovery test completed!!"),
    }
    println!("#######################################");
}

async fn run_did_author_test<T: Transport + IdentityClient>(transport: T) {
=======
async fn run_did_author_test(transport: Client) {
>>>>>>> 202b0629
    println!("\tRunning DID Test");
    match branching::did_author::example(transport).await {
        Err(err) => println!("Error in DID test: {:?}", err),
        Ok(_) => println!("\tDID test completed!!"),
    }
    println!("#######################################");
}

async fn run_multi_branch_test<T: Transport>(transport: T, seed: &str) {
    println!("\tRunning Multi Branch Test, seed: {}", seed);
    match branching::multi_branch::example(transport, seed).await {
        Err(err) => println!("Error in Multi Branch test: {:?}", err),
        Ok(_) => println!("\tMulti Branch Test completed!!"),
    }
    println!("#######################################");
}

async fn main_pure() {
    let transport = iota_streams::app_channels::api::tangle::BucketTransport::new();

    println!("#######################################");
    println!("Running pure tests without accessing Tangle");
    println!("#######################################");
    println!("\n");

    // BucketTransport is an in-memory storage that needs to be shared between all the users,
    // hence the Rc<RefCell<BucketTransport>>
    let transport = Rc::new(RefCell::new(transport));

<<<<<<< HEAD
    run_multi_branch_test(transport.clone(), "PURESEEDA").await;
    run_recovery_test(transport, "PURESEEDB").await;
=======
    run_single_branch_test(transport.clone(), "PURESEEDA").await;
    run_single_depth_test(transport.clone(), "PURESEEDB").await;
    run_multi_branch_test(transport.clone(), "PURESEEDC").await;
    run_recovery_single_branch_test(transport.clone(), "PURESEEDD").await;
    run_recovery_multi_branch_test(transport.clone(), "PURESEEDF").await;
>>>>>>> 202b0629
    println!("Done running pure tests without accessing Tangle");
    println!("#######################################");
}

async fn main_client() {
    // Parse env vars with a fallback
    let node_url = env::var("URL").unwrap_or_else(|_| "https://chrysalis-nodes.iota.org".to_string());

    let transport = Client::new_from_url(&node_url);

    println!("#######################################");
    println!("Running tests accessing Tangle via node {}", &node_url);
    println!("#######################################");
    println!("\n");

    run_multi_branch_test(transport.clone(), &new_seed()).await;
    run_recovery_test(transport.clone(), &new_seed()).await;
    run_did_author_test(transport).await;
    println!("Done running tests accessing Tangle via node {}", &node_url);
    println!("#######################################");
}

fn new_seed() -> String {
    let alph9 = "ABCDEFGHIJKLMNOPQRSTUVWXYZ9";
    (0..10)
        .map(|_| alph9.chars().nth(rand::thread_rng().gen_range(0..27)).unwrap())
        .collect::<String>()
}

#[tokio::main]
async fn main() {
    // Load or .env file, log message if we failed
    if dotenv::dotenv().is_err() {
        println!(".env file not found; copy and rename example.env to \".env\"");
    };

    match env::var("TRANSPORT").ok().as_deref() {
        Some("tangle") => main_client().await,
        Some("bucket") | None => main_pure().await,
        Some(other) => panic!("Unexpected TRANSPORT '{}'", other),
    }
}<|MERGE_RESOLUTION|>--- conflicted
+++ resolved
@@ -7,19 +7,8 @@
 use rand::Rng;
 
 use iota_streams::{
-<<<<<<< HEAD
-    app::transport::{
-        tangle::client::Client,
-        IdentityClient,
-    },
+    app::transport::tangle::client::Client,
     app_channels::api::tangle::Transport,
-=======
-    app::transport::tangle::client::Client,
-    app_channels::api::tangle::{
-        ChannelType,
-        Transport,
-    },
->>>>>>> 202b0629
     core::prelude::{
         Rc,
         String,
@@ -28,7 +17,6 @@
 
 mod branching;
 
-<<<<<<< HEAD
 async fn run_recovery_test<T: Transport>(transport: T, seed: &str) {
     println!("\tRunning Recovery Test, seed: {}", seed);
     match branching::recovery::example(transport, seed).await {
@@ -38,10 +26,7 @@
     println!("#######################################");
 }
 
-async fn run_did_author_test<T: Transport + IdentityClient>(transport: T) {
-=======
 async fn run_did_author_test(transport: Client) {
->>>>>>> 202b0629
     println!("\tRunning DID Test");
     match branching::did_author::example(transport).await {
         Err(err) => println!("Error in DID test: {:?}", err),
@@ -71,16 +56,8 @@
     // hence the Rc<RefCell<BucketTransport>>
     let transport = Rc::new(RefCell::new(transport));
 
-<<<<<<< HEAD
     run_multi_branch_test(transport.clone(), "PURESEEDA").await;
     run_recovery_test(transport, "PURESEEDB").await;
-=======
-    run_single_branch_test(transport.clone(), "PURESEEDA").await;
-    run_single_depth_test(transport.clone(), "PURESEEDB").await;
-    run_multi_branch_test(transport.clone(), "PURESEEDC").await;
-    run_recovery_single_branch_test(transport.clone(), "PURESEEDD").await;
-    run_recovery_multi_branch_test(transport.clone(), "PURESEEDF").await;
->>>>>>> 202b0629
     println!("Done running pure tests without accessing Tangle");
     println!("#######################################");
 }
