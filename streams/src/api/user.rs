// Rust
use alloc::{boxed::Box, format, string::String, vec::Vec};
use core::fmt::{Debug, Formatter, Result as FormatResult};

// 3rd-party
use anyhow::{anyhow, bail, ensure, Result};
use async_trait::async_trait;
use futures::{future, TryStreamExt};
use hashbrown::HashMap;
use rand::{rngs::StdRng, Rng, SeedableRng};

// IOTA
use crypto::keys::x25519;

// Streams
use lets::{
    address::{Address, AppAddr, MsgId},
    id::{Identifier, Identity, PermissionDuration, Permissioned, Psk, PskId},
    message::{
        ContentSizeof, ContentUnwrap, ContentWrap, Message as LetsMessage, PreparsedMessage, Topic, TransportMessage,
        HDF, PCF,
    },
    transport::Transport,
};
use spongos::{
    ddml::{
        commands::{sizeof, unwrap, wrap, Absorb, Commit, Mask, Squeeze},
        modifiers::External,
        types::{Mac, Maybe, NBytes, Size},
    },
    KeccakF1600, Spongos, SpongosRng,
};

// Local
use crate::{
    api::{
        cursor_store::{CursorStore, InnerCursorStore},
        message::Message,
        messages::Messages,
        send_response::SendResponse,
        user_builder::UserBuilder,
    },
    message::{announcement, keyload, message_types, signed_packet, subscription, tagged_packet, unsubscription},
};

const ANN_MESSAGE_NUM: usize = 0; // Announcement is always the first message of authors
const SUB_MESSAGE_NUM: usize = 0; // Subscription is always the first message of subscribers
const INIT_MESSAGE_NUM: usize = 1; // First non-reserved message number

#[derive(PartialEq, Eq, Default)]
struct State {
    /// Users' Identity information, contains keys and logic for signing and verification
    user_id: Option<Identity>,

    /// Address of the stream announcement message
    ///
    /// None if channel is not created or user is not subscribed.
    stream_address: Option<Address>,

    author_identifier: Option<Identifier>,

    /// Users' trusted public keys together with additional sequencing info: (msgid, seq_no) mapped
    /// by branch topic Vec.
    cursor_store: CursorStore,

    /// Mapping of trusted pre shared keys and identifiers
    psk_store: HashMap<PskId, Psk>,

    /// Mapping of exchange keys and identifiers
    exchange_keys: HashMap<Identifier, x25519::PublicKey>,

    spongos_store: HashMap<MsgId, Spongos>,

    base_branch: Topic,
}

pub struct User<T> {
    transport: T,

    state: State,
}

impl User<()> {
    pub fn builder() -> UserBuilder<()> {
        UserBuilder::new()
    }
}

impl<T> User<T> {
    pub(crate) fn new<Psks>(user_id: Option<Identity>, psks: Psks, transport: T) -> Self
    where
        Psks: IntoIterator<Item = (PskId, Psk)>,
    {
        let mut psk_store = HashMap::new();
        let mut exchange_keys = HashMap::new();

        // Store any pre shared keys
        psks.into_iter().for_each(|(pskid, psk)| {
            psk_store.insert(pskid, psk);
        });

        if let Some(id) = user_id.as_ref() {
            exchange_keys.insert(id.to_identifier(), id._ke_sk().public_key());
        }

        Self {
            transport,
            state: State {
                user_id,
                cursor_store: CursorStore::new(),
                psk_store,
                exchange_keys,
                spongos_store: Default::default(),
                stream_address: None,
                author_identifier: None,
                base_branch: Default::default(),
            },
        }
    }

    /// User's identifier
    pub fn identifier(&self) -> Option<Identifier> {
        self.identity().ok().map(|id| id.to_identifier())
    }

    /// User Identity
    fn identity(&self) -> Result<&Identity> {
        self.state
            .user_id
            .as_ref()
            .ok_or_else(|| anyhow!("User does not have a stored identity"))
    }

    /// User's cursor
    fn cursor(&self, topic: &Topic) -> Option<usize> {
        self.identifier()
            .and_then(|id| self.state.cursor_store.get_cursor(topic, &id))
    }

    fn next_cursor(&self, topic: &Topic) -> Result<usize> {
        self.cursor(topic)
            .map(|c| c + 1)
            .ok_or_else(|| anyhow!("User is not a publisher"))
    }

    pub(crate) fn base_branch(&self) -> &Topic {
        &self.state.base_branch
    }

    pub(crate) fn stream_address(&self) -> Option<Address> {
        self.state.stream_address
    }

    pub fn transport(&self) -> &T {
        &self.transport
    }
    pub fn transport_mut(&mut self) -> &mut T {
        &mut self.transport
    }

    pub fn topics(&self) -> impl Iterator<Item = &Topic> + ExactSizeIterator {
        self.state.cursor_store.topics()
    }

    pub(crate) fn cursors(&self) -> impl Iterator<Item = (&Topic, &Identifier, usize)> + '_ {
        self.state.cursor_store.cursors()
    }

    pub fn subscribers(&self) -> impl Iterator<Item = &Identifier> + Clone + '_ {
        self.state.exchange_keys.keys()
    }

    fn should_store_cursor(&self, topic: &Topic, subscriber: Permissioned<&Identifier>) -> bool {
        let no_tracked_cursor = !self
            .state
            .cursor_store
            .is_cursor_tracked(topic, subscriber.identifier());
        !subscriber.is_readonly() && no_tracked_cursor
    }

    pub fn add_subscriber(&mut self, subscriber: Identifier) -> bool {
        let ke_pk = subscriber
            ._ke_pk()
            .expect("subscriber must have an identifier from which an x25519 public key can be derived");
        self.state.exchange_keys.insert(subscriber, ke_pk).is_none()
    }

    pub fn remove_subscriber(&mut self, id: &Identifier) -> bool {
        self.state.cursor_store.remove(id) | self.state.exchange_keys.remove(id).is_some()
    }

    pub fn add_psk(&mut self, psk: Psk) -> bool {
        self.state.psk_store.insert(psk.to_pskid(), psk).is_none()
    }

    pub fn remove_psk(&mut self, pskid: PskId) -> bool {
        self.state.psk_store.remove(&pskid).is_some()
    }

    /// Sets the anchor message link for a specified branch. If the branch does not exist, it is
    /// created
    fn set_anchor(&mut self, topic: &Topic, anchor: MsgId) -> Option<InnerCursorStore> {
        self.state.cursor_store.set_anchor(topic, anchor)
    }

    /// Sets the latest message link for a specified branch. If the branch does not exist, it is
    /// created
    fn set_latest_link(&mut self, topic: &Topic, latest_link: MsgId) -> Option<InnerCursorStore> {
        self.state.cursor_store.set_latest_link(topic, latest_link)
    }

    fn get_anchor(&self, topic: &Topic) -> Option<MsgId> {
        self.state.cursor_store.get_anchor(topic)
    }

    fn get_latest_link(&self, topic: &Topic) -> Option<MsgId> {
        self.state.cursor_store.get_latest_link(topic)
    }

    pub(crate) async fn handle_message(&mut self, address: Address, msg: TransportMessage) -> Result<Message> {
        let preparsed = msg.parse_header().await?;
        match preparsed.header().message_type() {
            message_types::ANNOUNCEMENT => self.handle_announcement(address, preparsed).await,
            message_types::SUBSCRIPTION => self.handle_subscription(address, preparsed).await,
            message_types::UNSUBSCRIPTION => self.handle_unsubscription(address, preparsed).await,
            message_types::KEYLOAD => self.handle_keyload(address, preparsed).await,
            message_types::SIGNED_PACKET => self.handle_signed_packet(address, preparsed).await,
            message_types::TAGGED_PACKET => self.handle_tagged_packet(address, preparsed).await,
            unknown => Err(anyhow!("unexpected message type {}", unknown)),
        }
    }

    /// Bind Subscriber to the channel announced
    /// in the message.
    async fn handle_announcement(&mut self, address: Address, preparsed: PreparsedMessage) -> Result<Message> {
        // Check Topic
        let topic = preparsed.header().topic();
        let publisher = preparsed.header().publisher();
        let is_base_branch = self.state.stream_address.is_none();

        // Insert new branch into store
        self.state.cursor_store.new_branch(topic.clone());

        // If the topic of the announcement is not base branch the author cursor needs to be iterated
        // on the base branch
        if !is_base_branch {
            self.state.cursor_store.insert_cursor(
                &self.state.base_branch,
                publisher.clone(),
                preparsed.header().sequence(),
            );
        }

        // From the point of view of cursor tracking, the message exists, regardless of the validity or
        // accessibility to its content. Therefore we must update the cursor of the publisher before
        // handling the message
        self.state
            .cursor_store
            .insert_cursor(topic, publisher.clone(), INIT_MESSAGE_NUM);

        // Unwrap message
        let announcement = announcement::Unwrap::default();
        let (message, spongos) = preparsed.unwrap(announcement).await?;

        // Store spongos
        self.state.spongos_store.insert(address.relative(), spongos);

        // Store message content into stores
        let topic = message.header().topic();
        let author_id = message.payload().content().author_id();
        let author_ke_pk = message.payload().content().author_ke_pk();

        // Update branch links
        self.set_anchor(topic, address.relative());
        self.set_latest_link(topic, address.relative());
        self.state.author_identifier = Some(author_id.clone());

        if is_base_branch {
            self.state.exchange_keys.insert(author_id.clone(), author_ke_pk.clone());
            self.state.base_branch = topic.clone();
            self.state.stream_address = Some(address);
        }

        Ok(Message::from_lets_message(address, message))
    }

    async fn handle_subscription(&mut self, address: Address, preparsed: PreparsedMessage) -> Result<Message> {
        // Cursor is not stored, as cursor is only tracked for subscribers with write permissions

        // Unwrap message
        let linked_msg_address = preparsed.header().linked_msg_address().ok_or_else(|| {
            anyhow!("subscription messages must contain the address of the message they are linked to in the header")
        })?;
        let mut linked_msg_spongos = {
            if let Some(spongos) = self.state.spongos_store.get(&linked_msg_address).copied() {
                // Spongos must be copied because wrapping mutates it
                spongos
            } else {
                return Ok(Message::orphan(address, preparsed));
            }
        };
        let user_ke_sk = &self.identity()?._ke_sk();
        let subscription = subscription::Unwrap::new(&mut linked_msg_spongos, user_ke_sk);
        let (message, _spongos) = preparsed.unwrap(subscription).await?;

        // Store spongos
        // Subscription messages are never stored in spongos to maintain consistency about the view of the
        // set of messages of the stream between all the subscribers and across stateless recovers

        // Store message content into stores
        let subscriber_identifier = message.payload().content().subscriber_identifier();
        let subscriber_ke_pk = message.payload().content().subscriber_ke_pk();
        self.state
            .exchange_keys
            .insert(subscriber_identifier.clone(), subscriber_ke_pk);

        Ok(Message::from_lets_message(address, message))
    }

    async fn handle_unsubscription(&mut self, address: Address, preparsed: PreparsedMessage) -> Result<Message> {
        // Cursor is not stored, as user is unsubscribing

        // Unwrap message
        let linked_msg_address = preparsed.header().linked_msg_address().ok_or_else(|| {
            anyhow!("signed packet messages must contain the address of the message they are linked to in the header")
        })?;
        let mut linked_msg_spongos = {
            if let Some(spongos) = self.state.spongos_store.get(&linked_msg_address) {
                // Spongos must be cloned because wrapping mutates it
                *spongos
            } else {
                return Ok(Message::orphan(address, preparsed));
            }
        };
        let unsubscription = unsubscription::Unwrap::new(&mut linked_msg_spongos);
        let (message, spongos) = preparsed.unwrap(unsubscription).await?;

        // Store spongos
        self.state.spongos_store.insert(address.relative(), spongos);

        // Store message content into stores
        self.remove_subscriber(message.payload().content().subscriber_identifier());

        Ok(Message::from_lets_message(address, message))
    }

    async fn handle_keyload(&mut self, address: Address, preparsed: PreparsedMessage) -> Result<Message> {
        // From the point of view of cursor tracking, the message exists, regardless of the validity or
        // accessibility to its content. Therefore we must update the cursor of the publisher before
        // handling the message
        self.state.cursor_store.insert_cursor(
            preparsed.header().topic(),
            preparsed.header().publisher().clone(),
            preparsed.header().sequence(),
        );

        // Unwrap message
        let author_identifier = self.state.author_identifier.as_ref().ok_or_else(|| {
            anyhow!("before receiving keyloads one must have received the announcement of a stream first")
        })?;
        self.stream_address()
            .ok_or_else(|| anyhow!("before handling a keyload one must have received a stream announcement first"))?;
        let prev_msg = preparsed
            .header()
            .linked_msg_address()
            .ok_or_else(|| anyhow!("a keyload must have a previously linked message"))?;
        let mut announcement_spongos = self
            .state
            .spongos_store
            .get(&prev_msg)
            .copied()
            .expect("a subscriber that has received an stream announcement must keep its spongos in store");

        // TODO: Remove Psk from Identity and Identifier, and manage it as a complementary permission
        let keyload = keyload::Unwrap::new(
            &mut announcement_spongos,
            self.state.user_id.as_ref(),
            author_identifier,
            &self.state.psk_store,
        );
        let (message, spongos) = preparsed.unwrap(keyload).await?;

        // Store spongos
        self.state.spongos_store.insert(address.relative(), spongos);

        // Store message content into stores
        for subscriber in message.payload().content().subscribers() {
            if self.should_store_cursor(message.header().topic(), subscriber.as_ref()) {
                self.state.cursor_store.insert_cursor(
                    message.header().topic(),
                    subscriber.identifier().clone(),
                    INIT_MESSAGE_NUM,
                );
            }
        }

        // Have to make message before setting branch links due to immutable borrow in keyload::unwrap
        let final_message = Message::from_lets_message(address, message);
        // Update branch links
        self.set_latest_link(&final_message.header().topic, address.relative());
        Ok(final_message)
    }

    async fn handle_signed_packet(&mut self, address: Address, preparsed: PreparsedMessage) -> Result<Message> {
        // From the point of view of cursor tracking, the message exists, regardless of the validity or
        // accessibility to its content. Therefore we must update the cursor of the publisher before
        // handling the message
        self.state.cursor_store.insert_cursor(
            preparsed.header().topic(),
            preparsed.header().publisher().clone(),
            preparsed.header().sequence(),
        );

        // Unwrap message
        let linked_msg_address = preparsed.header().linked_msg_address().ok_or_else(|| {
            anyhow!("signed packet messages must contain the address of the message they are linked to in the header")
        })?;
        let mut linked_msg_spongos = {
            if let Some(spongos) = self.state.spongos_store.get(&linked_msg_address).copied() {
                // Spongos must be copied because wrapping mutates it
                spongos
            } else {
                return Ok(Message::orphan(address, preparsed));
            }
        };
        let signed_packet = signed_packet::Unwrap::new(&mut linked_msg_spongos);
        let (message, spongos) = preparsed.unwrap(signed_packet).await?;

        // Store spongos
        self.state.spongos_store.insert(address.relative(), spongos);

        // Store message content into stores
        self.set_latest_link(message.header().topic(), address.relative());
        Ok(Message::from_lets_message(address, message))
    }

    async fn handle_tagged_packet(&mut self, address: Address, preparsed: PreparsedMessage) -> Result<Message> {
        // From the point of view of cursor tracking, the message exists, regardless of the validity or
        // accessibility to its content. Therefore we must update the cursor of the publisher before
        // handling the message
        self.state.cursor_store.insert_cursor(
            preparsed.header().topic(),
            preparsed.header().publisher().clone(),
            preparsed.header().sequence(),
        );

        // Unwrap message
        let linked_msg_address = preparsed.header().linked_msg_address().ok_or_else(|| {
            anyhow!("signed packet messages must contain the address of the message they are linked to in the header")
        })?;
        let mut linked_msg_spongos = {
            if let Some(spongos) = self.state.spongos_store.get(&linked_msg_address).copied() {
                // Spongos must be copied because wrapping mutates it
                spongos
            } else {
                return Ok(Message::orphan(address, preparsed));
            }
        };
        let tagged_packet = tagged_packet::Unwrap::new(&mut linked_msg_spongos);
        let (message, spongos) = preparsed.unwrap(tagged_packet).await?;

        // Store spongos
        self.state.spongos_store.insert(address.relative(), spongos);

        // Store message content into stores
        self.set_latest_link(message.header().topic(), address.relative());

        Ok(Message::from_lets_message(address, message))
    }

    pub async fn backup<P>(&mut self, pwd: P) -> Result<Vec<u8>>
    where
        P: AsRef<[u8]>,
    {
        let mut ctx = sizeof::Context::new();
        ctx.sizeof(&self.state).await?;
        let buf_size = ctx.finalize() + 32; // State + Mac Size

        let mut buf = vec![0; buf_size];

        let mut ctx = wrap::Context::new(&mut buf[..]);
        let key: [u8; 32] = SpongosRng::<KeccakF1600>::new(pwd).gen();
        ctx.absorb(External::new(&NBytes::new(key)))?
            .commit()?
            .squeeze(&Mac::new(32))?;
        ctx.wrap(&mut self.state).await?;
        assert!(
            ctx.stream().is_empty(),
            "Missmatch between buffer size expected by SizeOf ({buf_size}) and actual size of Wrap ({})",
            ctx.stream().len()
        );

        Ok(buf)
    }

    pub async fn restore<B, P>(backup: B, pwd: P, transport: T) -> Result<Self>
    where
        P: AsRef<[u8]>,
        B: AsRef<[u8]>,
    {
        let mut ctx = unwrap::Context::new(backup.as_ref());
        let key: [u8; 32] = SpongosRng::<KeccakF1600>::new(pwd).gen();
        ctx.absorb(External::new(&NBytes::new(key)))?
            .commit()?
            .squeeze(&Mac::new(32))?;
        let mut state = State::default();
        ctx.unwrap(&mut state).await?;
        Ok(User { transport, state })
    }
}

impl<T> User<T>
where
    T: for<'a> Transport<'a, Msg = TransportMessage>,
{
    pub async fn receive_message(&mut self, address: Address) -> Result<Message>
    where
        T: for<'a> Transport<'a, Msg = TransportMessage>,
    {
        let msg = self.transport.recv_message(address).await?;
        self.handle_message(address, msg).await
    }

    /// Start a [`Messages`] stream to traverse the channel messages
    ///
    /// See the documentation in [`Messages`] for more details and examples.
    pub fn messages(&mut self) -> Messages<T> {
        Messages::new(self)
    }

    /// Iteratively fetches all the next messages until internal state has caught up
    ///
    /// If succeeded, returns the number of messages advanced.
    pub async fn sync(&mut self) -> Result<usize> {
        // ignoring the result is sound as Drain::Error is Infallible
        self.messages().try_fold(0, |n, _| future::ok(n + 1)).await
    }

    /// Iteratively fetches all the pending messages from the transport
    ///
    /// Return a vector with all the messages collected. This is a convenience
    /// method around the [`Messages`] stream. Check out its docs for more
    /// advanced usages.
    pub async fn fetch_next_messages(&mut self) -> Result<Vec<Message>> {
        self.messages().try_collect().await
    }
}

impl<T, TSR> User<T>
where
    T: for<'a> Transport<'a, Msg = TransportMessage, SendResponse = TSR>,
{
    /// Prepare channel Announcement message.
    pub async fn create_stream<Top: Into<Topic>>(&mut self, topic: Top) -> Result<SendResponse<TSR>> {
        // Check conditions
        if let Some(appaddr) = self.stream_address() {
            bail!(
                "Cannot create a channel, user is already registered to channel {}",
                appaddr
            );
        }
        // Confirm user has identity
        let identifier = self.identity()?.to_identifier();
        // Convert topic
        let topic = topic.into();
        // Generate stream address
<<<<<<< HEAD
        let stream_base_address = AppAddr::gen(self.identifier(), &topic);
        let stream_rel_address = MsgId::gen(stream_base_address, &self.identifier(), &topic, INIT_MESSAGE_NUM);
=======
        let stream_base_address = AppAddr::gen(identifier, &topic);
        let stream_rel_address = MsgId::gen(stream_base_address, identifier, &topic, INIT_MESSAGE_NUM);
>>>>>>> e73f9205
        let stream_address = Address::new(stream_base_address, stream_rel_address);

        // Commit Author Identifier and Stream Address to store
        self.state.stream_address = Some(stream_address);
        self.state.author_identifier = Some(identifier);
        self.state.base_branch = topic.clone();

        // Insert the base branch into store
        self.state.cursor_store.new_branch(topic.clone());

        // Create Base Branch
        self.new_branch(topic).await
    }

    /// Prepare new branch Announcement message
    pub async fn new_branch<Top: Into<Topic>>(&mut self, topic: Top) -> Result<SendResponse<TSR>> {
        // Check conditions
        let stream_address = self
            .stream_address()
            .ok_or_else(|| anyhow!("before starting a new branch, the stream must be created"))?;
        // Confirm user has identity
        let user_id = self.identity()?;
        let identifier = user_id.to_identifier();
        // Check Topic
        let topic: Topic = topic.into();
        let base_branch = &self.state.base_branch;
        let is_base_branch = topic.eq(base_branch);

        // Update own's cursor
        let (user_cursor, address, topic) = if is_base_branch {
            (ANN_MESSAGE_NUM, stream_address, base_branch)
        } else {
            let cursor = self
                .next_cursor(base_branch)
                .map_err(|_| anyhow!("No cursor found in base branch"))?;
<<<<<<< HEAD
            let msgid = MsgId::gen(stream_address.base(), &self.identifier(), base_branch, cursor);
=======
            let msgid = MsgId::gen(stream_address.base(), identifier, &base_branch, cursor);
>>>>>>> e73f9205
            let address = Address::new(stream_address.base(), msgid);
            (cursor, address, &topic)
        };

        // Prepare HDF and PCF
        let header = HDF::new(message_types::ANNOUNCEMENT, user_cursor, identifier, topic.clone())?;
        let content = PCF::new_final_frame().with_content(announcement::Wrap::new(user_id));

        // Wrap message
        let (transport_msg, spongos) = LetsMessage::new(header, content).wrap().await?;

        // Attempt to send message
        ensure!(
            self.transport.recv_message(address).await.is_err(),
            anyhow!("stream with address '{}' already exists", address)
        );
        let send_response = self.transport.send_message(address, transport_msg).await?;

        // If the branch has not been created yet, create it
        if !is_base_branch {
            self.state.cursor_store.new_branch(topic.clone());
            self.state
                .cursor_store
<<<<<<< HEAD
                .insert_cursor(base_branch, self.identifier(), self.next_cursor(base_branch)?);
=======
                .insert_cursor(&base_branch, identifier, self.next_cursor(&base_branch)?);
>>>>>>> e73f9205
        }

        // If message has been sent successfully, commit message to stores
        self.state
            .cursor_store
<<<<<<< HEAD
            .insert_cursor(topic, self.identifier(), INIT_MESSAGE_NUM);
=======
            .insert_cursor(&topic, identifier, INIT_MESSAGE_NUM);
>>>>>>> e73f9205
        self.state.spongos_store.insert(address.relative(), spongos);

        // Update branch links
        self.state.cursor_store.set_anchor(topic, address.relative());
        self.state.cursor_store.set_latest_link(topic, address.relative());
        Ok(SendResponse::new(address, send_response))
    }

    /// Prepare Subscribe message.
    pub async fn subscribe(&mut self) -> Result<SendResponse<TSR>> {
        // Check conditions
        let stream_address = self
            .stream_address()
            .ok_or_else(|| anyhow!("before subscribing one must receive the announcement of a stream first"))?;
        // Confirm user has identity
        let user_id = self.identity()?;
        let identifier = user_id.to_identifier();
        // Get base branch topic
        let base_branch = &self.state.base_branch;
        // Link message to channel announcement
        let link_to = self
            .get_anchor(base_branch)
            .ok_or_else(|| anyhow!("No anchor found in branch <{}>", base_branch))?;

<<<<<<< HEAD
        let rel_address = MsgId::gen(stream_address.base(), &self.identifier(), base_branch, SUB_MESSAGE_NUM);
=======
        let rel_address = MsgId::gen(stream_address.base(), identifier, &base_branch, SUB_MESSAGE_NUM);
>>>>>>> e73f9205

        // Prepare HDF and PCF
        // Spongos must be copied because wrapping mutates it
        let mut linked_msg_spongos = self
            .state
            .spongos_store
            .get(&link_to)
            .copied()
            .ok_or_else(|| anyhow!("message '{}' not found in spongos store", link_to))?;
        let unsubscribe_key = StdRng::from_entropy().gen();
        let author_ke_pk = self
            .state
            .author_identifier
            .as_ref()
            .and_then(|author_id| self.state.exchange_keys.get(author_id))
            .expect("a user that already have an stream address must know the author identifier");
        let content = PCF::new_final_frame().with_content(subscription::Wrap::new(
            &mut linked_msg_spongos,
            unsubscribe_key,
            user_id,
            author_ke_pk,
        ));
<<<<<<< HEAD
        let header = HDF::new(
            message_types::SUBSCRIPTION,
            SUB_MESSAGE_NUM,
            self.identifier(),
            base_branch.clone(),
        )?
        .with_linked_msg_address(link_to);
=======
        let header = HDF::new(message_types::SUBSCRIPTION, SUB_MESSAGE_NUM, identifier, base_branch)?
            .with_linked_msg_address(link_to);
>>>>>>> e73f9205

        // Wrap message
        let (transport_msg, _spongos) = LetsMessage::new(header, content).wrap().await?;

        // Attempt to send message
        let message_address = Address::new(stream_address.base(), rel_address);
        ensure!(
            self.transport.recv_message(message_address).await.is_err(),
            anyhow!("there's already a message with address '{}'", message_address)
        );
        let send_response = self.transport.send_message(message_address, transport_msg).await?;

        // If message has been sent successfully, commit message to stores
        // - Subscription messages are not stored in the cursor store
        // - Subscription messages are never stored in spongos to maintain consistency about the view of the
        // set of messages of the stream between all the subscribers and across stateless recovers
        Ok(SendResponse::new(message_address, send_response))
    }

    pub async fn unsubscribe(&mut self) -> Result<SendResponse<TSR>> {
        // Check conditions
        let stream_address = self.stream_address().ok_or_else(|| {
            anyhow!("before sending a subscription one must receive the announcement of a stream first")
        })?;
        // Confirm user has identity
        let user_id = self.identity()?;
        let identifier = user_id.to_identifier();
        // Get base branch topic
        let base_branch = &self.state.base_branch;
        // Link message to channel announcement
        let link_to = self
            .get_anchor(base_branch)
            .ok_or_else(|| anyhow!("No anchor found in branch <{}>", base_branch))?;

        // Update own's cursor
<<<<<<< HEAD
        let new_cursor = self.next_cursor(base_branch)?;
        let rel_address = MsgId::gen(stream_address.base(), &self.identifier(), base_branch, new_cursor);
=======
        let new_cursor = self.next_cursor(&base_branch)?;
        let rel_address = MsgId::gen(stream_address.base(), identifier, &base_branch, new_cursor);
>>>>>>> e73f9205

        // Prepare HDF and PCF
        // Spongos must be copied because wrapping mutates it
        let mut linked_msg_spongos = self
            .state
            .spongos_store
            .get(&link_to)
            .copied()
            .ok_or_else(|| anyhow!("message '{}' not found in spongos store", link_to))?;
        let content = PCF::new_final_frame().with_content(unsubscription::Wrap::new(&mut linked_msg_spongos, user_id));
        let header = HDF::new(
            message_types::UNSUBSCRIPTION,
            new_cursor,
            identifier,
            base_branch.clone(),
        )?
        .with_linked_msg_address(link_to);

        // Wrap message
        let (transport_msg, spongos) = LetsMessage::new(header, content).wrap().await?;

        // Attempt to send message
        let message_address = Address::new(stream_address.base(), rel_address);
        ensure!(
            self.transport.recv_message(message_address).await.is_err(),
            anyhow!("there's already a message with address '{}'", message_address)
        );
        let send_response = self.transport.send_message(message_address, transport_msg).await?;

        // If message has been sent successfully, commit message to stores
        self.state
            .cursor_store
<<<<<<< HEAD
            .insert_cursor(base_branch, self.identifier(), new_cursor);
=======
            .insert_cursor(&base_branch, identifier, new_cursor);
>>>>>>> e73f9205
        self.state.spongos_store.insert(rel_address, spongos);
        Ok(SendResponse::new(message_address, send_response))
    }

    pub async fn send_keyload<'a, Subscribers, Psks, Top>(
        &mut self,
        topic: Top,
        subscribers: Subscribers,
        psk_ids: Psks,
    ) -> Result<SendResponse<TSR>>
    where
        Subscribers: IntoIterator<Item = Permissioned<&'a Identifier>>,
        Top: Into<Topic>,
        Psks: IntoIterator<Item = PskId>,
    {
        // Check conditions
        let stream_address = self
            .stream_address()
            .ok_or_else(|| anyhow!("before sending a keyload one must create a stream first"))?;
        // Confirm user has identity
        let user_id = self.identity()?;
        let identifier = user_id.to_identifier();
        // Check Topic
        let topic = topic.into();
        // Link message to anchor in branch
        let link_to = self
            .get_anchor(&topic)
            .ok_or_else(|| anyhow!("No anchor found in branch <{}>", topic))?;
        // Update own's cursor
        let new_cursor = self.next_cursor(&topic)?;
<<<<<<< HEAD
        let rel_address = MsgId::gen(stream_address.base(), &self.identifier(), &topic, new_cursor);
=======
        let rel_address = MsgId::gen(stream_address.base(), identifier, &topic, new_cursor);
>>>>>>> e73f9205

        // Prepare HDF and PCF
        let mut linked_msg_spongos = self
            .state
            .spongos_store
            .get(&link_to)
            .copied()
            .expect("a subscriber that has received an stream announcement must keep its spongos in store");

        let mut rng = StdRng::from_entropy();
        let encryption_key = rng.gen();
        let nonce = rng.gen();
        let exchange_keys = &self.state.exchange_keys; // partial borrow to avoid borrowing the whole self within the closure
        let subscribers_with_keys = subscribers
            .into_iter()
            .map(|subscriber| {
                Ok((
                    subscriber,
                    exchange_keys
                        .get(subscriber.identifier())
                        .ok_or_else(|| anyhow!("unknown subscriber '{}'", subscriber.identifier()))?,
                ))
            })
            .collect::<Result<Vec<(_, _)>>>()?; // collect to handle possible error
        let psk_ids_with_psks = psk_ids
            .into_iter()
            .map(|pskid| {
                Ok((
                    pskid,
                    self.state
                        .psk_store
                        .get(&pskid)
                        .ok_or_else(|| anyhow!("unkown psk '{:?}'", pskid))?,
                ))
            })
            .collect::<Result<Vec<(_, _)>>>()?; // collect to handle possible error
        let content = PCF::new_final_frame().with_content(keyload::Wrap::new(
            &mut linked_msg_spongos,
            subscribers_with_keys.iter().copied(),
            &psk_ids_with_psks,
            encryption_key,
            nonce,
            user_id,
        ));
        let header =
            HDF::new(message_types::KEYLOAD, new_cursor, identifier, topic.clone())?.with_linked_msg_address(link_to);

        // Wrap message
        let (transport_msg, spongos) = LetsMessage::new(header, content).wrap().await?;

        // Attempt to send message
        let message_address = Address::new(stream_address.base(), rel_address);
        ensure!(
            self.transport.recv_message(message_address).await.is_err(),
            anyhow!("there's already a message with address '{}'", message_address)
        );
        let send_response = self.transport.send_message(message_address, transport_msg).await?;

        // If message has been sent successfully, commit message to stores
        for (subscriber, _) in subscribers_with_keys {
            if self.should_store_cursor(&topic, subscriber) {
                self.state
                    .cursor_store
                    .insert_cursor(&topic, (*subscriber.identifier()).clone(), INIT_MESSAGE_NUM);
            }
        }
        self.state.cursor_store.insert_cursor(&topic, identifier, new_cursor);
        self.state.spongos_store.insert(rel_address, spongos);
        // Update Branch Links
        self.set_latest_link(&topic, message_address.relative());
        Ok(SendResponse::new(message_address, send_response))
    }

    pub async fn send_keyload_for_all<Top>(&mut self, topic: Top) -> Result<SendResponse<TSR>>
    where
        Top: Into<Topic>,
    {
        let psks: Vec<PskId> = self.state.psk_store.keys().copied().collect();
        let subscribers: Vec<Permissioned<Identifier>> =
            self.subscribers().map(|s| Permissioned::Read(s.clone())).collect();
        self.send_keyload(
            topic,
            // Alas, must collect to release the &self immutable borrow
            subscribers.iter().map(Permissioned::as_ref),
            psks,
        )
        .await
    }

    pub async fn send_keyload_for_all_rw<Top>(&mut self, topic: Top) -> Result<SendResponse<TSR>>
    where
        Top: Into<Topic>,
    {
        let psks: Vec<PskId> = self.state.psk_store.keys().copied().collect();
        let subscribers: Vec<Permissioned<Identifier>> = self
            .subscribers()
            .map(|s| Permissioned::ReadWrite(s.clone(), PermissionDuration::Perpetual))
            .collect();
        self.send_keyload(
            topic,
            // Alas, must collect to release the &self immutable borrow
            subscribers.iter().map(Permissioned::as_ref),
            psks,
        )
        .await
    }

    pub async fn send_signed_packet<P, M, Top>(
        &mut self,
        topic: Top,
        public_payload: P,
        masked_payload: M,
    ) -> Result<SendResponse<TSR>>
    where
        M: AsRef<[u8]>,
        P: AsRef<[u8]>,
        Top: Into<Topic>,
    {
        // Check conditions
        let stream_address = self.stream_address().ok_or_else(|| {
            anyhow!("before sending a signed packet one must receive the announcement of a stream first")
        })?;
        let user_id = self.identity()?;
        let identifier = user_id.to_identifier();
        // Check Topic
        let topic = topic.into();
        // Link message to latest message in branch
        let link_to = self
            .get_latest_link(&topic)
            .ok_or_else(|| anyhow!("No latest link found in branch <{}>", topic))?;
        // Update own's cursor
        let new_cursor = self.next_cursor(&topic)?;
<<<<<<< HEAD
        let rel_address = MsgId::gen(stream_address.base(), &self.identifier(), &topic, new_cursor);
=======
        let rel_address = MsgId::gen(stream_address.base(), identifier, &topic, new_cursor);
>>>>>>> e73f9205

        // Prepare HDF and PCF
        // Spongos must be copied because wrapping mutates it
        let mut linked_msg_spongos = self
            .state
            .spongos_store
            .get(&link_to)
            .copied()
            .ok_or_else(|| anyhow!("message '{}' not found in spongos store", link_to))?;
        let content = PCF::new_final_frame().with_content(signed_packet::Wrap::new(
            &mut linked_msg_spongos,
            self.identity()?,
            public_payload.as_ref(),
            masked_payload.as_ref(),
        ));
        let header = HDF::new(message_types::SIGNED_PACKET, new_cursor, identifier, topic.clone())?
            .with_linked_msg_address(link_to);

        // Wrap message
        let (transport_msg, spongos) = LetsMessage::new(header, content).wrap().await?;

        // Attempt to send message
        let message_address = Address::new(stream_address.base(), rel_address);
        ensure!(
            self.transport.recv_message(message_address).await.is_err(),
            anyhow!("there's already a message with address '{}'", message_address)
        );
        let send_response = self.transport.send_message(message_address, transport_msg).await?;

        // If message has been sent successfully, commit message to stores
        self.state.cursor_store.insert_cursor(&topic, identifier, new_cursor);
        self.state.spongos_store.insert(rel_address, spongos);
        // Update Branch Links
        self.set_latest_link(&topic, message_address.relative());
        Ok(SendResponse::new(message_address, send_response))
    }

    pub async fn send_tagged_packet<P, M, Top>(
        &mut self,
        topic: Top,
        public_payload: P,
        masked_payload: M,
    ) -> Result<SendResponse<TSR>>
    where
        M: AsRef<[u8]>,
        P: AsRef<[u8]>,
        Top: Into<Topic>,
    {
        // Check conditions
        let stream_address = self.stream_address().ok_or_else(|| {
            anyhow!("before sending a tagged packet one must receive the announcement of a stream first")
        })?;
        let user_id = self.identity()?;
        let identifier = user_id.to_identifier();
        // Check Topic
        let topic = topic.into();
        // Link message to latest message in branch
        let link_to = self
            .get_latest_link(&topic)
            .ok_or_else(|| anyhow!("No latest link found in branch <{}>", topic))?;

        // Update own's cursor
        let new_cursor = self.next_cursor(&topic)?;
<<<<<<< HEAD
        let rel_address = MsgId::gen(stream_address.base(), &self.identifier(), &topic, new_cursor);
=======
        let rel_address = MsgId::gen(stream_address.base(), identifier, &topic, new_cursor);
>>>>>>> e73f9205

        // Prepare HDF and PCF
        // Spongos must be copied because wrapping mutates it
        let mut linked_msg_spongos = self
            .state
            .spongos_store
            .get(&link_to)
            .copied()
            .ok_or_else(|| anyhow!("message '{}' not found in spongos store", link_to))?;
        let content = PCF::new_final_frame().with_content(tagged_packet::Wrap::new(
            &mut linked_msg_spongos,
            public_payload.as_ref(),
            masked_payload.as_ref(),
        ));
        let header = HDF::new(message_types::TAGGED_PACKET, new_cursor, identifier, topic.clone())?
            .with_linked_msg_address(link_to);

        // Wrap message
        let (transport_msg, spongos) = LetsMessage::new(header, content).wrap().await?;

        // Attempt to send message
        let message_address = Address::new(stream_address.base(), rel_address);
        ensure!(
            self.transport.recv_message(message_address).await.is_err(),
            anyhow!("there's already a message with address '{}'", message_address)
        );
        let send_response = self.transport.send_message(message_address, transport_msg).await?;

        // If message has been sent successfully, commit message to stores
        self.state.cursor_store.insert_cursor(&topic, identifier, new_cursor);
        self.state.spongos_store.insert(rel_address, spongos);
        // Update Branch Links
        self.set_latest_link(&topic, rel_address);
        Ok(SendResponse::new(message_address, send_response))
    }
}

#[async_trait(?Send)]
impl ContentSizeof<State> for sizeof::Context {
    async fn sizeof(&mut self, user_state: &State) -> Result<&mut Self> {
        self.mask(Maybe::new(user_state.user_id.as_ref()))?
            .mask(Maybe::new(user_state.stream_address.as_ref()))?
            .mask(Maybe::new(user_state.author_identifier.as_ref()))?
            .mask(&user_state.base_branch)?;

        let amount_spongos = user_state.spongos_store.len();
        self.mask(Size::new(amount_spongos))?;
        for (address, spongos) in &user_state.spongos_store {
            self.mask(address)?.mask(spongos)?;
        }

        let topics = user_state.cursor_store.topics();
        let amount_topics = topics.len();
        self.mask(Size::new(amount_topics))?;

        for topic in topics {
            self.mask(topic)?;
            let anchor = user_state
                .cursor_store
                .get_anchor(topic)
                .ok_or_else(|| anyhow!("No anchor found in branch <{}>", topic))?;
            let latest_link = user_state
                .cursor_store
                .get_latest_link(topic)
                .ok_or_else(|| anyhow!("No latest link found in branch <{}>", topic))?;
            self.mask(&anchor)?.mask(&latest_link)?;

            let cursors: Vec<(&Topic, &Identifier, usize)> = user_state
                .cursor_store
                .cursors()
                .filter(|(t, _, _)| *t == topic)
                .collect();
            let amount_cursors = cursors.len();
            self.mask(Size::new(amount_cursors))?;
            for (_, subscriber, cursor) in cursors {
                self.mask(subscriber)?.mask(Size::new(cursor))?;
            }
        }

        let keys = &user_state.exchange_keys;
        let amount_keys = keys.len();
        self.mask(Size::new(amount_keys))?;
        for (subscriber, ke_pk) in keys {
            self.mask(subscriber)?.mask(ke_pk)?;
        }

        let psks = user_state.psk_store.iter();
        let amount_psks = psks.len();
        self.mask(Size::new(amount_psks))?;
        for (pskid, psk) in psks {
            self.mask(pskid)?.mask(psk)?;
        }

        self.commit()?.squeeze(Mac::new(32))?;
        Ok(self)
    }
}

#[async_trait(?Send)]
impl<'a> ContentWrap<State> for wrap::Context<&'a mut [u8]> {
    async fn wrap(&mut self, user_state: &mut State) -> Result<&mut Self> {
        self.mask(Maybe::new(user_state.user_id.as_ref()))?
            .mask(Maybe::new(user_state.stream_address.as_ref()))?
            .mask(Maybe::new(user_state.author_identifier.as_ref()))?
            .mask(&user_state.base_branch)?;

        let amount_spongos = user_state.spongos_store.len();
        self.mask(Size::new(amount_spongos))?;
        for (address, spongos) in &user_state.spongos_store {
            self.mask(address)?.mask(spongos)?;
        }

        let topics = user_state.cursor_store.topics();
        let amount_topics = topics.len();
        self.mask(Size::new(amount_topics))?;

        for topic in topics {
            self.mask(topic)?;
            let anchor = user_state
                .cursor_store
                .get_anchor(topic)
                .ok_or_else(|| anyhow!("No anchor found in branch <{}>", topic))?;
            let latest_link = user_state
                .cursor_store
                .get_latest_link(topic)
                .ok_or_else(|| anyhow!("No latest link found in branch <{}>", topic))?;
            self.mask(&anchor)?.mask(&latest_link)?;

            let cursors: Vec<(&Topic, &Identifier, usize)> = user_state
                .cursor_store
                .cursors()
                .filter(|(t, _, _)| *t == topic)
                .collect();
            let amount_cursors = cursors.len();
            self.mask(Size::new(amount_cursors))?;
            for (_, subscriber, cursor) in cursors {
                self.mask(subscriber)?.mask(Size::new(cursor))?;
            }
        }

        let keys = &user_state.exchange_keys;
        let amount_keys = keys.len();
        self.mask(Size::new(amount_keys))?;
        for (subscriber, ke_pk) in keys {
            self.mask(subscriber)?.mask(ke_pk)?;
        }

        let psks = user_state.psk_store.iter();
        let amount_psks = psks.len();
        self.mask(Size::new(amount_psks))?;
        for (pskid, psk) in psks {
            self.mask(pskid)?.mask(psk)?;
        }

        self.commit()?.squeeze(Mac::new(32))?;
        Ok(self)
    }
}

#[async_trait(?Send)]
impl<'a> ContentUnwrap<State> for unwrap::Context<&'a [u8]> {
    async fn unwrap(&mut self, user_state: &mut State) -> Result<&mut Self> {
        self.mask(Maybe::new(&mut user_state.user_id))?
            .mask(Maybe::new(&mut user_state.stream_address))?
            .mask(Maybe::new(&mut user_state.author_identifier))?
            .mask(&mut user_state.base_branch)?;

        let mut amount_spongos = Size::default();
        self.mask(&mut amount_spongos)?;
        for _ in 0..amount_spongos.inner() {
            let mut address = MsgId::default();
            let mut spongos = Spongos::default();
            self.mask(&mut address)?.mask(&mut spongos)?;
            user_state.spongos_store.insert(address, spongos);
        }

        let mut amount_topics = Size::default();
        self.mask(&mut amount_topics)?;

        for _ in 0..amount_topics.inner() {
            let mut topic = Topic::default();
            self.mask(&mut topic)?;
            let mut anchor = MsgId::default();
            let mut latest_link = MsgId::default();
            self.mask(&mut anchor)?.mask(&mut latest_link)?;

            user_state.cursor_store.set_anchor(&topic, anchor);
            user_state.cursor_store.set_latest_link(&topic, latest_link);

            let mut amount_cursors = Size::default();
            self.mask(&mut amount_cursors)?;
            for _ in 0..amount_cursors.inner() {
                let mut subscriber = Identifier::default();
                let mut cursor = Size::default();
                self.mask(&mut subscriber)?.mask(&mut cursor)?;
                user_state
                    .cursor_store
                    .insert_cursor(&topic, subscriber, cursor.inner());
            }
        }

        let mut amount_keys = Size::default();
        self.mask(&mut amount_keys)?;
        for _ in 0..amount_keys.inner() {
            let mut subscriber = Identifier::default();
            let mut key = x25519::PublicKey::from_bytes([0; x25519::PUBLIC_KEY_LENGTH]);
            self.mask(&mut subscriber)?.mask(&mut key)?;
            user_state.exchange_keys.insert(subscriber, key);
        }

        let mut amount_psks = Size::default();
        self.mask(&mut amount_psks)?;
        for _ in 0..amount_psks.inner() {
            let mut pskid = PskId::default();
            let mut psk = Psk::default();
            self.mask(&mut pskid)?.mask(&mut psk)?;
            user_state.psk_store.insert(pskid, psk);
        }

        self.commit()?.squeeze(Mac::new(32))?;
        Ok(self)
    }
}

impl<T> Debug for User<T> {
    fn fmt(&self, f: &mut Formatter<'_>) -> FormatResult {
        write!(
            f,
            "\n* identifier: <{}>\n* topic: {}\n{:?}\n* PSKs: \n{}\n* messages:\n{}\n",
            self.identifier().unwrap_or_default(),
            self.base_branch(),
            self.state.cursor_store,
            self.state
                .psk_store
                .keys()
                .map(|pskid| format!("\t<{:?}>\n", pskid))
                .collect::<String>(),
            self.state
                .spongos_store
                .keys()
                .map(|key| format!("\t<{}>\n", key))
                .collect::<String>()
        )
    }
}

/// An streams user equality is determined by the equality of its state. The major consequence of
/// this fact is that two users with the same identity but different transport configurations are
/// considered equal
impl<T> PartialEq for User<T> {
    fn eq(&self, other: &Self) -> bool {
        self.state == other.state
    }
}

/// An streams user equality is determined by the equality of its state. The major consequence of
/// this fact is that two users with the same identity but different transport configurations are
/// considered equal
impl<T> Eq for User<T> {}<|MERGE_RESOLUTION|>--- conflicted
+++ resolved
@@ -564,13 +564,8 @@
         // Convert topic
         let topic = topic.into();
         // Generate stream address
-<<<<<<< HEAD
-        let stream_base_address = AppAddr::gen(self.identifier(), &topic);
-        let stream_rel_address = MsgId::gen(stream_base_address, &self.identifier(), &topic, INIT_MESSAGE_NUM);
-=======
-        let stream_base_address = AppAddr::gen(identifier, &topic);
-        let stream_rel_address = MsgId::gen(stream_base_address, identifier, &topic, INIT_MESSAGE_NUM);
->>>>>>> e73f9205
+        let stream_base_address = AppAddr::gen(&identifier, &topic);
+        let stream_rel_address = MsgId::gen(stream_base_address, &identifier, &topic, INIT_MESSAGE_NUM);
         let stream_address = Address::new(stream_base_address, stream_rel_address);
 
         // Commit Author Identifier and Stream Address to store
@@ -606,17 +601,13 @@
             let cursor = self
                 .next_cursor(base_branch)
                 .map_err(|_| anyhow!("No cursor found in base branch"))?;
-<<<<<<< HEAD
-            let msgid = MsgId::gen(stream_address.base(), &self.identifier(), base_branch, cursor);
-=======
-            let msgid = MsgId::gen(stream_address.base(), identifier, &base_branch, cursor);
->>>>>>> e73f9205
+            let msgid = MsgId::gen(stream_address.base(), &identifier, &base_branch, cursor);
             let address = Address::new(stream_address.base(), msgid);
             (cursor, address, &topic)
         };
 
         // Prepare HDF and PCF
-        let header = HDF::new(message_types::ANNOUNCEMENT, user_cursor, identifier, topic.clone())?;
+        let header = HDF::new(message_types::ANNOUNCEMENT, user_cursor, identifier.clone(), topic.clone())?;
         let content = PCF::new_final_frame().with_content(announcement::Wrap::new(user_id));
 
         // Wrap message
@@ -634,21 +625,13 @@
             self.state.cursor_store.new_branch(topic.clone());
             self.state
                 .cursor_store
-<<<<<<< HEAD
-                .insert_cursor(base_branch, self.identifier(), self.next_cursor(base_branch)?);
-=======
-                .insert_cursor(&base_branch, identifier, self.next_cursor(&base_branch)?);
->>>>>>> e73f9205
+                .insert_cursor(&base_branch, identifier.clone(), self.next_cursor(&base_branch)?);
         }
 
         // If message has been sent successfully, commit message to stores
         self.state
             .cursor_store
-<<<<<<< HEAD
-            .insert_cursor(topic, self.identifier(), INIT_MESSAGE_NUM);
-=======
-            .insert_cursor(&topic, identifier, INIT_MESSAGE_NUM);
->>>>>>> e73f9205
+            .insert_cursor(&topic, identifier.clone(), INIT_MESSAGE_NUM);
         self.state.spongos_store.insert(address.relative(), spongos);
 
         // Update branch links
@@ -673,11 +656,7 @@
             .get_anchor(base_branch)
             .ok_or_else(|| anyhow!("No anchor found in branch <{}>", base_branch))?;
 
-<<<<<<< HEAD
-        let rel_address = MsgId::gen(stream_address.base(), &self.identifier(), base_branch, SUB_MESSAGE_NUM);
-=======
-        let rel_address = MsgId::gen(stream_address.base(), identifier, &base_branch, SUB_MESSAGE_NUM);
->>>>>>> e73f9205
+        let rel_address = MsgId::gen(stream_address.base(), &identifier, &base_branch, SUB_MESSAGE_NUM);
 
         // Prepare HDF and PCF
         // Spongos must be copied because wrapping mutates it
@@ -700,18 +679,8 @@
             user_id,
             author_ke_pk,
         ));
-<<<<<<< HEAD
-        let header = HDF::new(
-            message_types::SUBSCRIPTION,
-            SUB_MESSAGE_NUM,
-            self.identifier(),
-            base_branch.clone(),
-        )?
-        .with_linked_msg_address(link_to);
-=======
-        let header = HDF::new(message_types::SUBSCRIPTION, SUB_MESSAGE_NUM, identifier, base_branch)?
+        let header = HDF::new(message_types::SUBSCRIPTION, SUB_MESSAGE_NUM, identifier.clone(), base_branch.clone())?
             .with_linked_msg_address(link_to);
->>>>>>> e73f9205
 
         // Wrap message
         let (transport_msg, _spongos) = LetsMessage::new(header, content).wrap().await?;
@@ -747,13 +716,8 @@
             .ok_or_else(|| anyhow!("No anchor found in branch <{}>", base_branch))?;
 
         // Update own's cursor
-<<<<<<< HEAD
-        let new_cursor = self.next_cursor(base_branch)?;
-        let rel_address = MsgId::gen(stream_address.base(), &self.identifier(), base_branch, new_cursor);
-=======
         let new_cursor = self.next_cursor(&base_branch)?;
-        let rel_address = MsgId::gen(stream_address.base(), identifier, &base_branch, new_cursor);
->>>>>>> e73f9205
+        let rel_address = MsgId::gen(stream_address.base(), &identifier, &base_branch, new_cursor);
 
         // Prepare HDF and PCF
         // Spongos must be copied because wrapping mutates it
@@ -767,7 +731,7 @@
         let header = HDF::new(
             message_types::UNSUBSCRIPTION,
             new_cursor,
-            identifier,
+            identifier.clone(),
             base_branch.clone(),
         )?
         .with_linked_msg_address(link_to);
@@ -786,11 +750,7 @@
         // If message has been sent successfully, commit message to stores
         self.state
             .cursor_store
-<<<<<<< HEAD
-            .insert_cursor(base_branch, self.identifier(), new_cursor);
-=======
             .insert_cursor(&base_branch, identifier, new_cursor);
->>>>>>> e73f9205
         self.state.spongos_store.insert(rel_address, spongos);
         Ok(SendResponse::new(message_address, send_response))
     }
@@ -821,11 +781,7 @@
             .ok_or_else(|| anyhow!("No anchor found in branch <{}>", topic))?;
         // Update own's cursor
         let new_cursor = self.next_cursor(&topic)?;
-<<<<<<< HEAD
-        let rel_address = MsgId::gen(stream_address.base(), &self.identifier(), &topic, new_cursor);
-=======
-        let rel_address = MsgId::gen(stream_address.base(), identifier, &topic, new_cursor);
->>>>>>> e73f9205
+        let rel_address = MsgId::gen(stream_address.base(), &identifier, &topic, new_cursor);
 
         // Prepare HDF and PCF
         let mut linked_msg_spongos = self
@@ -871,7 +827,7 @@
             user_id,
         ));
         let header =
-            HDF::new(message_types::KEYLOAD, new_cursor, identifier, topic.clone())?.with_linked_msg_address(link_to);
+            HDF::new(message_types::KEYLOAD, new_cursor, identifier.clone(), topic.clone())?.with_linked_msg_address(link_to);
 
         // Wrap message
         let (transport_msg, spongos) = LetsMessage::new(header, content).wrap().await?;
@@ -958,11 +914,7 @@
             .ok_or_else(|| anyhow!("No latest link found in branch <{}>", topic))?;
         // Update own's cursor
         let new_cursor = self.next_cursor(&topic)?;
-<<<<<<< HEAD
-        let rel_address = MsgId::gen(stream_address.base(), &self.identifier(), &topic, new_cursor);
-=======
-        let rel_address = MsgId::gen(stream_address.base(), identifier, &topic, new_cursor);
->>>>>>> e73f9205
+        let rel_address = MsgId::gen(stream_address.base(), &identifier, &topic, new_cursor);
 
         // Prepare HDF and PCF
         // Spongos must be copied because wrapping mutates it
@@ -978,7 +930,7 @@
             public_payload.as_ref(),
             masked_payload.as_ref(),
         ));
-        let header = HDF::new(message_types::SIGNED_PACKET, new_cursor, identifier, topic.clone())?
+        let header = HDF::new(message_types::SIGNED_PACKET, new_cursor, identifier.clone(), topic.clone())?
             .with_linked_msg_address(link_to);
 
         // Wrap message
@@ -993,7 +945,7 @@
         let send_response = self.transport.send_message(message_address, transport_msg).await?;
 
         // If message has been sent successfully, commit message to stores
-        self.state.cursor_store.insert_cursor(&topic, identifier, new_cursor);
+        self.state.cursor_store.insert_cursor(&topic, identifier.clone(), new_cursor);
         self.state.spongos_store.insert(rel_address, spongos);
         // Update Branch Links
         self.set_latest_link(&topic, message_address.relative());
@@ -1026,11 +978,7 @@
 
         // Update own's cursor
         let new_cursor = self.next_cursor(&topic)?;
-<<<<<<< HEAD
-        let rel_address = MsgId::gen(stream_address.base(), &self.identifier(), &topic, new_cursor);
-=======
-        let rel_address = MsgId::gen(stream_address.base(), identifier, &topic, new_cursor);
->>>>>>> e73f9205
+        let rel_address = MsgId::gen(stream_address.base(), &identifier, &topic, new_cursor);
 
         // Prepare HDF and PCF
         // Spongos must be copied because wrapping mutates it
@@ -1045,7 +993,7 @@
             public_payload.as_ref(),
             masked_payload.as_ref(),
         ));
-        let header = HDF::new(message_types::TAGGED_PACKET, new_cursor, identifier, topic.clone())?
+        let header = HDF::new(message_types::TAGGED_PACKET, new_cursor, identifier.clone(), topic.clone())?
             .with_linked_msg_address(link_to);
 
         // Wrap message
