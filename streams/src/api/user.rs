// Rust
use alloc::{boxed::Box, format, string::String, vec::Vec};
use core::convert::TryInto;
use core::fmt::{Debug, Formatter, Result as FormatResult};

// 3rd-party
use anyhow::{anyhow, bail, ensure, Result};
use async_trait::async_trait;
use futures::{future, TryStreamExt};
use hashbrown::HashMap;
use rand::{rngs::StdRng, Rng, SeedableRng};

// IOTA
use crypto::keys::x25519;

// Streams
use lets::{
    address::{Address, AppAddr, MsgId},
    id::{Identifier, Identity, PermissionDuration, Permissioned, Psk, PskId},
    message::{
        ContentSizeof, ContentUnwrap, ContentWrap, Message as LetsMessage, PreparsedMessage, Topic, TransportMessage,
        HDF, PCF,
    },
    transport::Transport,
};
use spongos::{
    ddml::{
        commands::{sizeof, unwrap, wrap, Absorb, Commit, Mask, Squeeze},
        modifiers::External,
        types::{Mac, Maybe, NBytes, Size},
    },
    KeccakF1600, Spongos, SpongosRng,
};

// Local
use crate::{
    api::{
        key_store::{BranchStore, KeyStore},
        message::Message,
        messages::Messages,
        send_response::SendResponse,
        user_builder::UserBuilder,
    },
    message::{announcement, keyload, message_types, signed_packet, subscription, tagged_packet, unsubscription},
};

const ANN_MESSAGE_NUM: usize = 0; // Announcement is always the first message of authors
const SUB_MESSAGE_NUM: usize = 0; // Subscription is always the first message of subscribers
const INIT_MESSAGE_NUM: usize = 1; // First non-reserved message number

#[derive(PartialEq, Eq, Default)]
struct State {
    /// Users' Identity information, contains keys and logic for signing and verification
    user_id: Identity,

    /// Address of the stream announcement message
    ///
    /// None if channel is not created or user is not subscribed.
    stream_address: Option<Address>,

    author_identifier: Option<Identifier>,

    /// Users' trusted public keys together with additional sequencing info: (msgid, seq_no) mapped
    /// by branch topic Vec.
    id_store: BranchStore,

    /// Mapping of trusted pre shared keys and identifiers
    psk_store: HashMap<PskId, Psk>,

    spongos_store: HashMap<MsgId, Spongos>,

    base_topic: Topic,
}

pub struct User<T> {
    transport: T,

    state: State,
}

impl User<()> {
    pub fn builder() -> UserBuilder<()> {
        UserBuilder::new()
    }
}

impl<T> User<T> {
<<<<<<< HEAD
    pub(crate) fn new(user_id: Identity, base_topic: Topic, transport: T) -> Self {
        let mut id_store = BranchStore::new();
        id_store.insert_branch(base_topic.clone(), KeyStore::new());

        // If User is using a Psk as their base Identifier, store the Psk
        if let Identity::Psk(psk) = user_id {
            id_store.insert_psk(&base_topic, psk.to_pskid(), psk);
        } else {
            id_store.insert_key(
                &base_topic,
                user_id.to_identifier(),
                user_id
                    ._ke_sk()
                    .expect("except PSK, all identities must be able to derive an x25519 key")
                    .public_key(),
            );
        }
=======
    pub(crate) fn new<Psks>(user_id: Identity, psks: Psks, transport: T) -> Self
    where
        Psks: IntoIterator<Item = (PskId, Psk)>,
    {
        let mut id_store = KeyStore::new();
        let mut psk_store = HashMap::new();

        // Store any pre shared keys
        psks.into_iter().for_each(|(pskid, psk)| {
            psk_store.insert(pskid, psk);
        });

        id_store.insert_key(user_id.to_identifier(), user_id._ke_sk().public_key());
>>>>>>> 8a959a4d

        Self {
            transport,
            state: State {
                user_id,
                id_store,
                psk_store,
                spongos_store: Default::default(),
                stream_address: None,
                author_identifier: None,
                base_topic,
            },
        }
    }

    /// User's identifier
    pub fn identifier(&self) -> Identifier {
        self.state.user_id.to_identifier()
    }

    /// User's cursor
    fn cursor(&self, topic: &Topic) -> Option<usize> {
        self.state.id_store.get_cursor(topic, &self.identifier())
    }

    fn next_cursor(&self, topic: &Topic) -> Result<usize> {
        self.cursor(topic)
            .map(|c| c + 1)
            .ok_or_else(|| anyhow!("User is not a publisher"))
    }

    pub(crate) fn base_branch(&self) -> Topic {
        self.state.base_topic.clone()
    }

    pub(crate) fn stream_address(&self) -> Option<Address> {
        self.state.stream_address
    }

    pub fn transport(&self) -> &T {
        &self.transport
    }
    pub fn transport_mut(&mut self) -> &mut T {
        &mut self.transport
    }

    pub(crate) fn topics(&self) -> Vec<&Topic> {
        self.state.id_store.topics()
    }

    pub(crate) fn cursors(
        &self,
        topic: &Topic,
    ) -> Result<impl Iterator<Item = (Identifier, usize)> + ExactSizeIterator + '_> {
        self.state.id_store.cursors(topic)
    }

    pub fn subscribers(&self) -> impl Iterator<Item = Identifier> + Clone + '_ {
        // unwrap is fine here because the base branch is created when user is generated
        self.state.id_store.get_branch(&self.base_branch()).unwrap().subscribers()
    }

<<<<<<< HEAD
    fn should_store_cursor(&self, topic: &Topic, subscriber: &Permissioned<Identifier>) -> bool {
        let no_tracked_cursor = !self.state.id_store.is_cursor_tracked(topic, subscriber.identifier());
        let must_track_cursor = !subscriber.identifier().is_psk() && !subscriber.is_readonly();
        must_track_cursor && no_tracked_cursor
=======
    fn should_store_cursor(&self, subscriber: &Permissioned<Identifier>) -> bool {
        let no_tracked_cursor = !self.state.id_store.is_cursor_tracked(subscriber.identifier());
        !subscriber.is_readonly() && no_tracked_cursor
>>>>>>> 8a959a4d
    }

    pub fn add_subscriber(&mut self, subscriber: Identifier) -> bool {
        self.state.id_store.insert_key(
            &self.base_branch(),
            subscriber,
            subscriber
                ._ke_pk()
                .expect("subscriber must have an identifier from which an x25519 public key can be derived"),
        )
    }

    pub fn remove_subscriber(&mut self, id: Identifier) -> bool {
        self.state.id_store.remove_from_all(&id)
    }

    pub fn add_psk(&mut self, psk: Psk) -> bool {
<<<<<<< HEAD
        self.state.id_store.insert_psk(&self.base_branch(), psk.to_pskid(), psk)
    }

    pub fn remove_psk(&mut self, pskid: PskId) -> bool {
        self.state.id_store.remove_psk_from_all(pskid)
    }

    fn set_anchor(&mut self, topic: &Topic, anchor: Address) -> Result<()> {
        self.state.id_store.set_anchor(topic, anchor)
    }

    fn set_latest_link(&mut self, topic: &Topic, latest_link: Address) -> Result<()> {
        self.state.id_store.set_latest_link(topic, latest_link)
    }

    fn get_anchor(&self, topic: &Topic) -> Result<MsgId> {
        self.state.id_store.get_anchor(topic).map(|a| a.relative())
    }

    fn get_latest_link(&self, topic: &Topic) -> Result<MsgId> {
        self.state.id_store.get_latest_link(topic).map(|a| a.relative())
=======
        self.state.psk_store.insert(psk.to_pskid(), psk).is_none()
    }

    pub fn remove_psk(&mut self, pskid: PskId) -> bool {
        self.state.psk_store.remove(&pskid).is_some()
>>>>>>> 8a959a4d
    }

    pub(crate) async fn handle_message(&mut self, address: Address, msg: TransportMessage) -> Result<Message> {
        let preparsed = msg.parse_header().await?;
        match preparsed.header().message_type() {
            message_types::ANNOUNCEMENT => self.handle_announcement(address, preparsed).await,
            message_types::SUBSCRIPTION => self.handle_subscription(address, preparsed).await,
            message_types::UNSUBSCRIPTION => self.handle_unsubscription(address, preparsed).await,
            message_types::KEYLOAD => self.handle_keyload(address, preparsed).await,
            message_types::SIGNED_PACKET => self.handle_signed_packet(address, preparsed).await,
            message_types::TAGGED_PACKET => self.handle_tagged_packet(address, preparsed).await,
            unknown => Err(anyhow!("unexpected message type {}", unknown)),
        }
    }

    /// Bind Subscriber to the channel announced
    /// in the message.
    async fn handle_announcement(&mut self, address: Address, preparsed: PreparsedMessage) -> Result<Message> {
        // Check Topic
        let topic = preparsed.header().topic().clone();
        let publisher = preparsed.header().publisher();
        let is_base_branch = self.state.stream_address.is_none();

        // If the topic of the announcement is not base branch, a new branch must be added to store
        // and the author cursor needs to be iterated on the base branch
        if !is_base_branch {
            self.state.id_store.new_branch(topic.clone());
            self.state
                .id_store
                .insert_cursor(&self.base_branch(), publisher, preparsed.header().sequence());
        }

        // The user may have already stored a base branch with a default topic. If the topic provided in the
        // announcement is not default, but is the base branch, remove the old branch and place a new branch
        // into store to replace it
        if is_base_branch && !topic.eq(&Topic::default()) {
            self.state.id_store.move_branch(&Topic::default(), &topic);
        }

        // From the point of view of cursor tracking, the message exists, regardless of the validity or
        // accessibility to its content. Therefore we must update the cursor of the publisher before
        // handling the message
        self.state
            .id_store
            .insert_cursor(&topic, preparsed.header().publisher(), INIT_MESSAGE_NUM);

        // Unwrap message
        let announcement = announcement::Unwrap::default();
        let (message, spongos) = preparsed.unwrap(announcement).await?;

        // Store spongos
        self.state.spongos_store.insert(address.relative(), spongos);

        // Store message content into stores
        let author_id = message.payload().content().author_id();
        let author_ke_pk = message.payload().content().author_ke_pk();
        if is_base_branch {
            self.state.id_store.insert_key(&topic, author_id, author_ke_pk);
            self.state.base_topic = topic.clone();
            self.state.stream_address = Some(address);
        }
        // Update branch links
        self.set_anchor(&topic, address)?;
        self.set_latest_link(&topic, address)?;
        self.state.author_identifier = Some(author_id);

        Ok(Message::from_lets_message(address, message))
    }

    async fn handle_subscription(&mut self, address: Address, preparsed: PreparsedMessage) -> Result<Message> {
        // Cursor is not stored, as cursor is only tracked for subscribers with write permissions

        // Unwrap message
        let linked_msg_address = preparsed.header().linked_msg_address().ok_or_else(|| {
            anyhow!("subscription messages must contain the address of the message they are linked to in the header")
        })?;
        let mut linked_msg_spongos = {
            if let Some(spongos) = self.state.spongos_store.get(&linked_msg_address).copied() {
                // Spongos must be copied because wrapping mutates it
                spongos
            } else {
                return Ok(Message::orphan(address, preparsed));
            }
        };
<<<<<<< HEAD
        let topic = preparsed.header().topic().clone();
        let user_ke_sk = &self.state.user_id._ke_sk().ok_or_else(|| {
            anyhow!("reader of a stream must have an identity from which an x25519 secret-key can be derived")
        })?;
=======
        let user_ke_sk = &self.state.user_id._ke_sk();
>>>>>>> 8a959a4d
        let subscription = subscription::Unwrap::new(&mut linked_msg_spongos, user_ke_sk);
        let (message, _spongos) = preparsed.unwrap(subscription).await?;

        // Store spongos
        // Subscription messages are never stored in spongos to maintain consistency about the view of the
        // set of messages of the stream between all the subscribers and across stateless recovers

        // Store message content into stores
        let subscriber_identifier = message.payload().content().subscriber_identifier();
        let subscriber_ke_pk = message.payload().content().subscriber_ke_pk();
        self.state
            .id_store
            .insert_key(&topic, subscriber_identifier, subscriber_ke_pk);

        Ok(Message::from_lets_message(address, message))
    }

    async fn handle_unsubscription(&mut self, address: Address, preparsed: PreparsedMessage) -> Result<Message> {
        // Cursor is not stored, as user is unsubscribing

        // Unwrap message
        let linked_msg_address = preparsed.header().linked_msg_address().ok_or_else(|| {
            anyhow!("signed packet messages must contain the address of the message they are linked to in the header")
        })?;
        let mut linked_msg_spongos = {
            if let Some(spongos) = self.state.spongos_store.get(&linked_msg_address) {
                // Spongos must be cloned because wrapping mutates it
                *spongos
            } else {
                return Ok(Message::orphan(address, preparsed));
            }
        };
        let unsubscription = unsubscription::Unwrap::new(&mut linked_msg_spongos);
        let (message, spongos) = preparsed.unwrap(unsubscription).await?;

        // Store spongos
        self.state.spongos_store.insert(address.relative(), spongos);

        // Store message content into stores
        self.remove_subscriber(message.payload().content().subscriber_identifier());

        Ok(Message::from_lets_message(address, message))
    }

    async fn handle_keyload(&mut self, address: Address, preparsed: PreparsedMessage) -> Result<Message> {
        // Retrieve the topic from header
        let topic = preparsed.header().topic().clone();

        // From the point of view of cursor tracking, the message exists, regardless of the validity or
        // accessibility to its content. Therefore we must update the cursor of the publisher before
        // handling the message
        self.state.id_store.insert_cursor(
            preparsed.header().topic(),
            preparsed.header().publisher(),
            preparsed.header().sequence(),
        );

        // Unwrap message
        let author_identifier = self.state.author_identifier.ok_or_else(|| {
            anyhow!("before receiving keyloads one must have received the announcement of a stream first")
        })?;
        self.stream_address()
            .ok_or_else(|| anyhow!("before handling a keyload one must have received a stream announcement first"))?;
        let prev_msg = preparsed
            .header()
            .linked_msg_address()
            .ok_or_else(|| anyhow!("a keyload must have a previously linked message"))?;
        let mut announcement_spongos = self
            .state
            .spongos_store
            .get(&prev_msg)
            .copied()
            .expect("a subscriber that has received an stream announcement must keep its spongos in store");

        // TODO: Remove Psk from Identity and Identifier, and manage it as a complementary permission
        let keyload = keyload::Unwrap::new(
            &mut announcement_spongos,
            &self.state.user_id,
            author_identifier,
            &self.state.psk_store,
        );
        let (message, spongos) = preparsed.unwrap(keyload).await?;

        // Store spongos
        self.state.spongos_store.insert(address.relative(), spongos);

        // Store message content into stores
<<<<<<< HEAD
        for subscriber in message.payload().content().subscribers() {
            if self.should_store_cursor(&topic, subscriber) {
=======
        for subscriber in &message.payload().content().subscribers {
            if self.should_store_cursor(subscriber) {
>>>>>>> 8a959a4d
                self.state
                    .id_store
                    .insert_cursor(&topic, *subscriber.identifier(), INIT_MESSAGE_NUM);
            }
        }

        // Have to make message before setting branch links due to immutable borrow in keyload::unwrap
        let final_message = Message::from_lets_message(address, message);
        // Update branch links
        self.set_latest_link(&topic, address)?;
        Ok(final_message)
    }

    async fn handle_signed_packet(&mut self, address: Address, preparsed: PreparsedMessage) -> Result<Message> {
        // Retrieve the topic from header
        let topic = preparsed.header().topic().clone();

        // From the point of view of cursor tracking, the message exists, regardless of the validity or
        // accessibility to its content. Therefore we must update the cursor of the publisher before
        // handling the message
        self.state.id_store.insert_cursor(
            preparsed.header().topic(),
            preparsed.header().publisher(),
            preparsed.header().sequence(),
        );

        // Unwrap message
        let linked_msg_address = preparsed.header().linked_msg_address().ok_or_else(|| {
            anyhow!("signed packet messages must contain the address of the message they are linked to in the header")
        })?;
        let mut linked_msg_spongos = {
            if let Some(spongos) = self.state.spongos_store.get(&linked_msg_address).copied() {
                // Spongos must be copied because wrapping mutates it
                spongos
            } else {
                return Ok(Message::orphan(address, preparsed));
            }
        };
        let signed_packet = signed_packet::Unwrap::new(&mut linked_msg_spongos);
        let (message, spongos) = preparsed.unwrap(signed_packet).await?;

        // Store spongos
        self.state.spongos_store.insert(address.relative(), spongos);

        // Store message content into stores
        self.set_latest_link(&topic, address)?;
        Ok(Message::from_lets_message(address, message))
    }

    async fn handle_tagged_packet(&mut self, address: Address, preparsed: PreparsedMessage) -> Result<Message> {
        // Retrieve the topic from header
        let topic = preparsed.header().topic().clone();

        // From the point of view of cursor tracking, the message exists, regardless of the validity or
        // accessibility to its content. Therefore we must update the cursor of the publisher before
        // handling the message
        self.state.id_store.insert_cursor(
            preparsed.header().topic(),
            preparsed.header().publisher(),
            preparsed.header().sequence(),
        );

        // Unwrap message
        let linked_msg_address = preparsed.header().linked_msg_address().ok_or_else(|| {
            anyhow!("signed packet messages must contain the address of the message they are linked to in the header")
        })?;
        let mut linked_msg_spongos = {
            if let Some(spongos) = self.state.spongos_store.get(&linked_msg_address).copied() {
                // Spongos must be copied because wrapping mutates it
                spongos
            } else {
                return Ok(Message::orphan(address, preparsed));
            }
        };
        let tagged_packet = tagged_packet::Unwrap::new(&mut linked_msg_spongos);
        let (message, spongos) = preparsed.unwrap(tagged_packet).await?;

        // Store spongos
        self.state.spongos_store.insert(address.relative(), spongos);

        // Store message content into stores
        self.set_latest_link(&topic, address)?;

        Ok(Message::from_lets_message(address, message))
    }

    pub async fn backup<P>(&mut self, pwd: P) -> Result<Vec<u8>>
    where
        P: AsRef<[u8]>,
    {
        let mut ctx = sizeof::Context::new();
        ctx.sizeof(&self.state).await?;
        let buf_size = ctx.finalize();

        let mut buf = vec![0; buf_size];

        let mut ctx = wrap::Context::new(&mut buf[..]);
        let key: [u8; 32] = SpongosRng::<KeccakF1600>::new(pwd).gen();
        ctx.absorb(External::new(&NBytes::new(key)))?;
        ctx.wrap(&mut self.state).await?;
        assert!(
            ctx.stream().is_empty(),
            "Missmatch between buffer size expected by SizeOf ({buf_size}) and actual size of Wrap ({})",
            ctx.stream().len()
        );

        Ok(buf)
    }

    pub async fn restore<B, P>(backup: B, pwd: P, transport: T) -> Result<Self>
    where
        P: AsRef<[u8]>,
        B: AsRef<[u8]>,
    {
        let mut ctx = unwrap::Context::new(backup.as_ref());
        let key: [u8; 32] = SpongosRng::<KeccakF1600>::new(pwd).gen();
        ctx.absorb(External::new(&NBytes::new(key)))?;
        let mut state = State::default();
        ctx.unwrap(&mut state).await?;
        Ok(User { transport, state })
    }
}

impl<T> User<T>
where
    T: for<'a> Transport<'a, Msg = TransportMessage>,
{
    pub async fn receive_message(&mut self, address: Address) -> Result<Message>
    where
        T: for<'a> Transport<'a, Msg = TransportMessage>,
    {
        let msg = self.transport.recv_message(address).await?;
        self.handle_message(address, msg).await
    }

    /// Start a [`Messages`] stream to traverse the channel messages
    ///
    /// See the documentation in [`Messages`] for more details and examples.
    pub fn messages(&mut self) -> Messages<T> {
        Messages::new(self)
    }

    /// Iteratively fetches all the next messages until internal state has caught up
    ///
    /// If succeeded, returns the number of messages advanced.
    pub async fn sync(&mut self) -> Result<usize> {
        // ignoring the result is sound as Drain::Error is Infallible
        self.messages().try_fold(0, |n, _| future::ok(n + 1)).await
    }

    /// Iteratively fetches all the pending messages from the transport
    ///
    /// Return a vector with all the messages collected. This is a convenience
    /// method around the [`Messages`] stream. Check out its docs for more
    /// advanced usages.
    pub async fn fetch_next_messages(&mut self) -> Result<Vec<Message>> {
        self.messages().try_collect().await
    }
}

impl<T, TSR> User<T>
where
    T: for<'a> Transport<'a, Msg = TransportMessage, SendResponse = TSR>,
{
    /// Prepare channel Announcement message.
    pub async fn create_stream(&mut self) -> Result<SendResponse<TSR>> {
        // Check conditions
        if let Some(appaddr) = self.stream_address() {
            bail!(
                "Cannot create a channel, user is already registered to channel {}",
                appaddr
            );
        }

        // Convert topic
        let topic = self.base_branch();

        // Generate stream address
        let stream_base_address = AppAddr::gen(self.identifier(), topic.clone());
        let stream_rel_address = MsgId::gen(stream_base_address, self.identifier(), topic.clone(), INIT_MESSAGE_NUM);
        let stream_address = Address::new(stream_base_address, stream_rel_address);

        // Commit Author Identifier and Stream Address to store
        self.state.stream_address = Some(stream_address);
        self.state.author_identifier = Some(self.identifier());
        self.state.base_topic = topic.clone();

        // Create Base Branch
        self.new_branch(&topic).await
    }

    /// Prepare new branch Announcement message
    pub async fn new_branch<Top: AsRef<[u8]>>(&mut self, topic: Top) -> Result<SendResponse<TSR>> {
        // Check conditions
        let stream_address = self
            .stream_address()
            .ok_or_else(|| anyhow!("before starting a new branch, the stream must be created"))?;

        // Check Topic
        let topic: Topic = topic.as_ref().try_into()?;
        let base_topic = self.base_branch();
        let is_base_branch = topic.eq(&base_topic);

        // Update own's cursor
        let (user_cursor, address, topic) = if is_base_branch {
            (ANN_MESSAGE_NUM, stream_address, base_topic.clone())
        } else {
            let cursor = self
                .next_cursor(&base_topic)
                .map_err(|_| anyhow!("No cursor found in base branch"))?;
            let msgid = MsgId::gen(stream_address.base(), self.identifier(), base_topic.clone(), cursor);
            let address = Address::new(stream_address.base(), msgid);
            (cursor, address, topic)
        };

        // Prepare HDF and PCF
        let header = HDF::new(message_types::ANNOUNCEMENT, user_cursor, self.identifier(), topic.clone())?;
        let content = PCF::new_final_frame().with_content(announcement::Wrap::new(&self.state.user_id));

        // Wrap message
        let (transport_msg, spongos) = LetsMessage::new(header, content).wrap().await?;

        // Attempt to send message
        ensure!(
            self.transport.recv_message(address).await.is_err(),
            anyhow!("stream with address '{}' already exists", address)
        );
        let send_response = self.transport.send_message(address, transport_msg).await?;

        // If the branch has not been created yet, create it
        if !is_base_branch {
            self.state.id_store.new_branch(topic.clone());
            self.state
                .id_store
                .insert_cursor(&base_topic, self.identifier(), self.next_cursor(&base_topic)?);
        }

        // If message has been sent successfully, commit message to stores
        self.state
            .id_store
            .insert_cursor(&topic, self.identifier(), INIT_MESSAGE_NUM);
        self.state.spongos_store.insert(address.relative(), spongos);

        // Update branch links
        self.set_anchor(&topic, address)?;
        self.set_latest_link(&topic, address)?;
        Ok(SendResponse::new(address, send_response))
    }

    /// Prepare Subscribe message.
    pub async fn subscribe(&mut self) -> Result<SendResponse<TSR>> {
        // Check conditions
        let stream_address = self
            .stream_address()
            .ok_or_else(|| anyhow!("before subscribing one must receive the announcement of a stream first"))?;
        // Get base branch topic
        let base_branch = self.base_branch();
        // Link message to channel announcement
        let link_to = self.get_anchor(&base_branch)?;

        let rel_address = MsgId::gen(stream_address.base(), self.identifier(), base_branch.clone(), SUB_MESSAGE_NUM);

        // Prepare HDF and PCF
        // Spongos must be copied because wrapping mutates it
        let mut linked_msg_spongos = self
            .state
            .spongos_store
            .get(&link_to)
            .copied()
            .ok_or_else(|| anyhow!("message '{}' not found in spongos store", link_to))?;
        let unsubscribe_key = StdRng::from_entropy().gen();
        let author_ke_pk = self
            .state
            .author_identifier
            .and_then(|author_id| self.state.id_store.get_key(&base_branch, &author_id))
            .expect("a user that already have an stream address must know the author identifier");
        let content = PCF::new_final_frame().with_content(subscription::Wrap::new(
            &mut linked_msg_spongos,
            unsubscribe_key,
            &self.state.user_id,
            author_ke_pk,
        ));
        let header = HDF::new(
            message_types::SUBSCRIPTION,
            SUB_MESSAGE_NUM,
            self.identifier(),
            base_branch,
        )?
        .with_linked_msg_address(link_to);

        // Wrap message
        let (transport_msg, _spongos) = LetsMessage::new(header, content).wrap().await?;

        // Attempt to send message
        let message_address = Address::new(stream_address.base(), rel_address);
        ensure!(
            self.transport.recv_message(message_address).await.is_err(),
            anyhow!("there's already a message with address '{}'", message_address)
        );
        let send_response = self.transport.send_message(message_address, transport_msg).await?;

        // If message has been sent successfully, commit message to stores
        // - Subscription messages are not stored in the cursor store
        // - Subscription messages are never stored in spongos to maintain consistency about the view of the
        // set of messages of the stream between all the subscribers and across stateless recovers
        Ok(SendResponse::new(message_address, send_response))
    }

    pub async fn unsubscribe(&mut self) -> Result<SendResponse<TSR>> {
        // Check conditions
        let stream_address = self.stream_address().ok_or_else(|| {
            anyhow!("before sending a subscription one must receive the announcement of a stream first")
        })?;
        // Get base branch topic
        let base_branch = self.base_branch();
        // Link message to channel announcement
        let link_to = self.get_anchor(&base_branch)?;

        // Update own's cursor
        let new_cursor = self.next_cursor(&base_branch)?;
        let rel_address = MsgId::gen(stream_address.base(), self.identifier(), base_branch.clone(), new_cursor);

        // Prepare HDF and PCF
        // Spongos must be copied because wrapping mutates it
        let mut linked_msg_spongos = self
            .state
            .spongos_store
            .get(&link_to)
            .copied()
            .ok_or_else(|| anyhow!("message '{}' not found in spongos store", link_to))?;
        let content = PCF::new_final_frame()
            .with_content(unsubscription::Wrap::new(&mut linked_msg_spongos, &self.state.user_id));
        let header = HDF::new(
            message_types::UNSUBSCRIPTION,
            new_cursor,
            self.identifier(),
            base_branch.clone(),
        )?
        .with_linked_msg_address(link_to);

        // Wrap message
        let (transport_msg, spongos) = LetsMessage::new(header, content).wrap().await?;

        // Attempt to send message
        let message_address = Address::new(stream_address.base(), rel_address);
        ensure!(
            self.transport.recv_message(message_address).await.is_err(),
            anyhow!("there's already a message with address '{}'", message_address)
        );
        let send_response = self.transport.send_message(message_address, transport_msg).await?;

        // If message has been sent successfully, commit message to stores
        self.state
            .id_store
            .insert_cursor(&base_branch, self.identifier(), new_cursor);
        self.state.spongos_store.insert(rel_address, spongos);
        Ok(SendResponse::new(message_address, send_response))
    }

<<<<<<< HEAD
    pub async fn send_keyload<'a, Subscribers, Top>(
=======
    pub async fn send_keyload<'a, Subscribers, Psks>(
>>>>>>> 8a959a4d
        &mut self,
        topic: Top,
        subscribers: Subscribers,
        psk_ids: Psks,
    ) -> Result<SendResponse<TSR>>
    where
        Subscribers: IntoIterator<Item = Permissioned<Identifier>> + Clone,
<<<<<<< HEAD
        Top: AsRef<[u8]>,
=======
        Psks: IntoIterator<Item = PskId>,
>>>>>>> 8a959a4d
    {
        // Check conditions
        let stream_address = self
            .stream_address()
            .ok_or_else(|| anyhow!("before sending a keyload one must create a stream first"))?;

        // Check Topic
        let topic = topic.as_ref().try_into()?;
        // Link message to anchor in branch
        let link_to = self.get_anchor(&topic)?;

        // Update own's cursor
        let new_cursor = self.next_cursor(&topic)?;
        let rel_address = MsgId::gen(stream_address.base(), self.identifier(), topic.clone(), new_cursor);

        // Prepare HDF and PCF
        let mut linked_msg_spongos = self
            .state
            .spongos_store
            .get(&link_to)
            .copied()
            .expect("a subscriber that has received an stream announcement must keep its spongos in store");

        let mut rng = StdRng::from_entropy();
        let encryption_key = rng.gen();
        let nonce = rng.gen();
        let subscribers_with_keys = subscribers
            .clone()
            .into_iter()
            .map(|subscriber| {
                Ok((
                    subscriber,
                    self.state
                        .id_store
<<<<<<< HEAD
                        .get_exchange_key(&self.base_branch(), subscriber.identifier())
=======
                        .get_key(subscriber.identifier())
>>>>>>> 8a959a4d
                        .ok_or_else(|| anyhow!("unknown subscriber '{}'", subscriber.identifier()))?,
                ))
            })
            .collect::<Result<Vec<(_, _)>>>()?; // collect to handle possible error
        let psk_ids_with_psks = psk_ids
            .into_iter()
            .map(|pskid| {
                Ok((
                    pskid,
                    self.state
                        .psk_store
                        .get(&pskid)
                        .ok_or_else(|| anyhow!("unkown psk '{:?}'", pskid))?,
                ))
            })
            .collect::<Result<Vec<(_, _)>>>()?; // collect to handle possible error
        let content = PCF::new_final_frame().with_content(keyload::Wrap::new(
            &mut linked_msg_spongos,
            &subscribers_with_keys,
            &psk_ids_with_psks,
            encryption_key,
            nonce,
            &self.state.user_id,
        ));
        let header =
            HDF::new(message_types::KEYLOAD, new_cursor, self.identifier(), topic.clone())?.with_linked_msg_address(link_to);

        // Wrap message
        let (transport_msg, spongos) = LetsMessage::new(header, content).wrap().await?;

        // Attempt to send message
        let message_address = Address::new(stream_address.base(), rel_address);
        ensure!(
            self.transport.recv_message(message_address).await.is_err(),
            anyhow!("there's already a message with address '{}'", message_address)
        );
        let send_response = self.transport.send_message(message_address, transport_msg).await?;

        // If message has been sent successfully, commit message to stores
        for subscriber in subscribers {
            if self.should_store_cursor(&topic, &subscriber) {
                self.state
                    .id_store
                    .insert_cursor(&topic, *subscriber.identifier(), INIT_MESSAGE_NUM);
            }
        }
        self.state.id_store.insert_cursor(&topic, self.identifier(), new_cursor);
        self.state.spongos_store.insert(rel_address, spongos);
        // Update Branch Links
        self.set_latest_link(&topic, message_address)?;
        Ok(SendResponse::new(message_address, send_response))
    }

<<<<<<< HEAD
    pub async fn send_keyload_for_all<Top>(&mut self, topic: Top) -> Result<SendResponse<TSR>>
    where
        Top: AsRef<[u8]>,
    {
=======
    pub async fn send_keyload_for_all(&mut self, link_to: MsgId) -> Result<SendResponse<TSR>> {
        let psks: Vec<PskId> = self.state.psk_store.keys().copied().collect();
        let subscribers: Vec<Permissioned<Identifier>> = self.subscribers().map(Permissioned::Read).collect();
>>>>>>> 8a959a4d
        self.send_keyload(
            topic,
            // Alas, must collect to release the &self immutable borrow
            subscribers,
            psks,
        )
        .await
    }

<<<<<<< HEAD
    pub async fn send_keyload_for_all_rw<Top>(&mut self, topic: Top) -> Result<SendResponse<TSR>>
    where
        Top: AsRef<[u8]>,
    {
=======
    pub async fn send_keyload_for_all_rw(&mut self, link_to: MsgId) -> Result<SendResponse<TSR>> {
        let psks: Vec<PskId> = self.state.psk_store.keys().copied().collect();
        let subscribers: Vec<Permissioned<Identifier>> = self
            .subscribers()
            .map(|s| Permissioned::ReadWrite(s, PermissionDuration::Perpetual))
            .collect();
>>>>>>> 8a959a4d
        self.send_keyload(
            topic,
            // Alas, must collect to release the &self immutable borrow
            subscribers,
            psks,
        )
        .await
    }

    pub async fn send_signed_packet<P, M, Top>(
        &mut self,
        topic: Top,
        public_payload: P,
        masked_payload: M,
    ) -> Result<SendResponse<TSR>>
    where
        M: AsRef<[u8]>,
        P: AsRef<[u8]>,
        Top: AsRef<[u8]>,
    {
        // Check conditions
        let stream_address = self.stream_address().ok_or_else(|| {
            anyhow!("before sending a signed packet one must receive the announcement of a stream first")
        })?;

        // Check Topic
        let topic = topic.as_ref().try_into()?;
        // Link message to latest message in branch
        let link_to = self.get_latest_link(&topic)?;

        // Update own's cursor
        let new_cursor = self.next_cursor(&topic)?;
        let rel_address = MsgId::gen(stream_address.base(), self.identifier(), topic.clone(), new_cursor);

        // Prepare HDF and PCF
        // Spongos must be copied because wrapping mutates it
        let mut linked_msg_spongos = self
            .state
            .spongos_store
            .get(&link_to)
            .copied()
            .ok_or_else(|| anyhow!("message '{}' not found in spongos store", link_to))?;
        let content = PCF::new_final_frame().with_content(signed_packet::Wrap::new(
            &mut linked_msg_spongos,
            &self.state.user_id,
            public_payload.as_ref(),
            masked_payload.as_ref(),
        ));
        let header = HDF::new(message_types::SIGNED_PACKET, new_cursor, self.identifier(), topic.clone())?
            .with_linked_msg_address(link_to);

        // Wrap message
        let (transport_msg, spongos) = LetsMessage::new(header, content).wrap().await?;

        // Attempt to send message
        let message_address = Address::new(stream_address.base(), rel_address);
        ensure!(
            self.transport.recv_message(message_address).await.is_err(),
            anyhow!("there's already a message with address '{}'", message_address)
        );
        let send_response = self.transport.send_message(message_address, transport_msg).await?;

        // If message has been sent successfully, commit message to stores
        self.state.id_store.insert_cursor(&topic, self.identifier(), new_cursor);
        self.state.spongos_store.insert(rel_address, spongos);
        // Update Branch Links
        self.set_latest_link(&topic, message_address)?;
        Ok(SendResponse::new(message_address, send_response))
    }

    pub async fn send_tagged_packet<P, M, Top>(
        &mut self,
        topic: Top,
        public_payload: P,
        masked_payload: M,
    ) -> Result<SendResponse<TSR>>
    where
        M: AsRef<[u8]>,
        P: AsRef<[u8]>,
        Top: AsRef<[u8]>,
    {
        // Check conditions
        let stream_address = self.stream_address().ok_or_else(|| {
            anyhow!("before sending a tagged packet one must receive the announcement of a stream first")
        })?;

        // Check Topic
        let topic = topic.as_ref().try_into()?;
        // Link message to latest message in branch
        let link_to = self.get_latest_link(&topic)?;

        // Update own's cursor
        let new_cursor = self.next_cursor(&topic)?;
        let rel_address = MsgId::gen(stream_address.base(), self.identifier(), topic.clone(), new_cursor);

        // Prepare HDF and PCF
        // Spongos must be copied because wrapping mutates it
        let mut linked_msg_spongos = self
            .state
            .spongos_store
            .get(&link_to)
            .copied()
            .ok_or_else(|| anyhow!("message '{}' not found in spongos store", link_to))?;
        let content = PCF::new_final_frame().with_content(tagged_packet::Wrap::new(
            &mut linked_msg_spongos,
            public_payload.as_ref(),
            masked_payload.as_ref(),
        ));
        let header = HDF::new(message_types::TAGGED_PACKET, new_cursor, self.identifier(), topic.clone())?
            .with_linked_msg_address(link_to);

        // Wrap message
        let (transport_msg, spongos) = LetsMessage::new(header, content).wrap().await?;

        // Attempt to send message
        let message_address = Address::new(stream_address.base(), rel_address);
        ensure!(
            self.transport.recv_message(message_address).await.is_err(),
            anyhow!("there's already a message with address '{}'", message_address)
        );
        let send_response = self.transport.send_message(message_address, transport_msg).await?;

        // If message has been sent successfully, commit message to stores
        self.state.id_store.insert_cursor(&topic, self.identifier(), new_cursor);
        self.state.spongos_store.insert(rel_address, spongos);
        // Update Branch Links
        self.set_latest_link(&topic, message_address)?;
        Ok(SendResponse::new(message_address, send_response))
    }
}

#[async_trait(?Send)]
impl ContentSizeof<State> for sizeof::Context {
    async fn sizeof(&mut self, user_state: &State) -> Result<&mut Self> {
        self.mask(&user_state.user_id)?
            .mask(Maybe::new(user_state.stream_address.as_ref()))?
            .mask(Maybe::new(user_state.author_identifier.as_ref()))?
            .mask(&user_state.base_topic)?;

        let amount_spongos = user_state.spongos_store.len();
        self.mask(Size::new(amount_spongos))?;
        for (address, spongos) in &user_state.spongos_store {
            self.mask(address)?.mask(spongos)?;
        }

        let topics = user_state.id_store.topics();
        let amount_topics = topics.len();
        self.mask(Size::new(amount_topics))?;

        for topic in topics {
            self.mask(topic)?;
            let anchor = user_state.id_store.get_anchor(topic)?;
            let latest_link = user_state.id_store.get_latest_link(topic)?;
            self.mask(&anchor)?.mask(&latest_link)?;

            let cursors = user_state.id_store.cursors(topic)?;
            let amount_cursors = cursors.len();
            self.mask(Size::new(amount_cursors))?;
            for (subscriber, cursor) in cursors {
                self.mask(&subscriber)?.mask(Size::new(cursor))?;
            }

            let keys = user_state.id_store.keys(topic)?;
            let amount_keys = keys.len();
            self.mask(Size::new(amount_keys))?;
            for (subscriber, ke_pk) in keys {
                self.mask(&subscriber)?.mask(&ke_pk)?;
            }

<<<<<<< HEAD
            let psks = user_state.id_store.psks(topic)?;
            let amount_psks = psks.len();
            self.mask(Size::new(amount_psks))?;
            for (pskid, psk) in psks {
                self.mask(&pskid)?.mask(&psk)?;
            }
=======
        let psks = user_state.psk_store.iter();
        let amount_psks = psks.len();
        self.mask(Size::new(amount_psks))?;
        for (pskid, psk) in psks {
            self.mask(pskid)?.mask(psk)?;
>>>>>>> 8a959a4d
        }

        self.commit()?.squeeze(Mac::new(32))?;
        Ok(self)
    }
}

#[async_trait(?Send)]
impl<'a> ContentWrap<State> for wrap::Context<&'a mut [u8]> {
    async fn wrap(&mut self, user_state: &mut State) -> Result<&mut Self> {
        self.mask(&user_state.user_id)?
            .mask(Maybe::new(user_state.stream_address.as_ref()))?
            .mask(Maybe::new(user_state.author_identifier.as_ref()))?
            .mask(&user_state.base_topic)?;

        let amount_spongos = user_state.spongos_store.len();
        self.mask(Size::new(amount_spongos))?;
        for (address, spongos) in &user_state.spongos_store {
            self.mask(address)?.mask(spongos)?;
        }

        let topics = user_state.id_store.topics();
        let amount_topics = topics.len();
        self.mask(Size::new(amount_topics))?;

        for topic in topics {
            self.mask(topic)?;
            let anchor = user_state.id_store.get_anchor(topic)?;
            let latest_link = user_state.id_store.get_latest_link(topic)?;
            self.mask(&anchor)?.mask(&latest_link)?;

            let cursors = user_state.id_store.cursors(topic)?;
            let amount_cursors = cursors.len();
            self.mask(Size::new(amount_cursors))?;
            for (subscriber, cursor) in cursors {
                self.mask(&subscriber)?.mask(Size::new(cursor))?;
            }

            let keys = user_state.id_store.keys(topic)?;
            let amount_keys = keys.len();
            self.mask(Size::new(amount_keys))?;
            for (subscriber, ke_pk) in keys {
                self.mask(&subscriber)?.mask(&ke_pk)?;
            }

<<<<<<< HEAD
            let psks = user_state.id_store.psks(topic)?;
            let amount_psks = psks.len();
            self.mask(Size::new(amount_psks))?;
            for (pskid, psk) in psks {
                self.mask(&pskid)?.mask(&psk)?;
            }
=======
        let psks = user_state.psk_store.iter();
        let amount_psks = psks.len();
        self.mask(Size::new(amount_psks))?;
        for (pskid, psk) in psks {
            self.mask(pskid)?.mask(psk)?;
>>>>>>> 8a959a4d
        }

        self.commit()?.squeeze(Mac::new(32))?;
        Ok(self)
    }
}

#[async_trait(?Send)]
impl<'a> ContentUnwrap<State> for unwrap::Context<&'a [u8]> {
    async fn unwrap(&mut self, user_state: &mut State) -> Result<&mut Self> {
        self.mask(&mut user_state.user_id)?
            .mask(Maybe::new(&mut user_state.stream_address))?
            .mask(Maybe::new(&mut user_state.author_identifier))?
            .mask(&mut user_state.base_topic)?;

        let mut amount_spongos = Size::default();
        self.mask(&mut amount_spongos)?;
        for _ in 0..amount_spongos.inner() {
            let mut address = MsgId::default();
            let mut spongos = Spongos::default();
            self.mask(&mut address)?.mask(&mut spongos)?;
            user_state.spongos_store.insert(address, spongos);
        }

        let mut amount_topics = Size::default();
        self.mask(&mut amount_topics)?;

        for _ in 0..amount_topics.inner() {
            let mut topic = Topic::default();
            self.mask(&mut topic)?;
            let mut anchor = Address::default();
            let mut latest_link = Address::default();
            self.mask(&mut anchor)?.mask(&mut latest_link)?;

            // If the topic has not been registered yet in store, add it
            if user_state.id_store.get_branch(&topic).is_err() {
                user_state.id_store.new_branch(topic.clone());
            }

<<<<<<< HEAD
            user_state.id_store.set_anchor(&topic, anchor)?;
            user_state.id_store.set_latest_link(&topic, latest_link)?;

            let mut amount_cursors = Size::default();
            self.mask(&mut amount_cursors)?;
            for _ in 0..amount_cursors.inner() {
                let mut subscriber = Identifier::default();
                let mut cursor = Size::default();
                self.mask(&mut subscriber)?.mask(&mut cursor)?;
                user_state.id_store.insert_cursor(&topic, subscriber, cursor.inner());
            }

            let mut amount_keys = Size::default();
            self.mask(&mut amount_keys)?;
            for _ in 0..amount_keys.inner() {
                let mut subscriber = Identifier::default();
                let mut key = x25519::PublicKey::from_bytes([0; x25519::PUBLIC_KEY_LENGTH]);
                self.mask(&mut subscriber)?.mask(&mut key)?;
                user_state.id_store.insert_key(&topic, subscriber, key);
            }

            let mut amount_psks = Size::default();
            self.mask(&mut amount_psks)?;
            for _ in 0..amount_psks.inner() {
                let mut pskid = PskId::default();
                let mut psk = Psk::default();
                self.mask(&mut pskid)?.mask(&mut psk)?;
                user_state.id_store.insert_psk(&topic, pskid, psk);
            }
=======
        let mut amount_psks = Size::default();
        self.mask(&mut amount_psks)?;
        for _ in 0..amount_psks.inner() {
            let mut pskid = PskId::default();
            let mut psk = Psk::default();
            self.mask(&mut pskid)?.mask(&mut psk)?;
            user_state.psk_store.insert(pskid, psk);
>>>>>>> 8a959a4d
        }

        self.commit()?.squeeze(Mac::new(32))?;
        Ok(self)
    }
}

impl<T> Debug for User<T> {
    fn fmt(&self, f: &mut Formatter<'_>) -> FormatResult {
        write!(
            f,
<<<<<<< HEAD
            "\n* identifier: <{}>\n* topic: {}\n{:?}\n* messages:\n{}\n",
=======
            "\n* identifier: <{}>\n{:?}\n* PSKs: \n{}\n* messages:\n{}\n",
>>>>>>> 8a959a4d
            self.identifier(),
            self.base_branch(),
            self.state.id_store,
            self.state
                .psk_store
                .keys()
                .map(|pskid| format!("\t<{:?}>\n", pskid))
                .collect::<String>(),
            self.state
                .spongos_store
                .keys()
                .map(|key| format!("\t<{}>\n", key))
                .collect::<String>()
        )
    }
}

/// An streams user equality is determined by the equality of its state. The major consequence of
/// this fact is that two users with the same identity but different transport configurations are
/// considered equal
impl<T> PartialEq for User<T> {
    fn eq(&self, other: &Self) -> bool {
        self.state.eq(&other.state)
    }
}

/// An streams user equality is determined by the equality of its state. The major consequence of
/// this fact is that two users with the same identity but different transport configurations are
/// considered equal
impl<T> Eq for User<T> {}<|MERGE_RESOLUTION|>--- conflicted
+++ resolved
@@ -85,39 +85,26 @@
 }
 
 impl<T> User<T> {
-<<<<<<< HEAD
-    pub(crate) fn new(user_id: Identity, base_topic: Topic, transport: T) -> Self {
+    pub(crate) fn new<Psks>(user_id: Identity, base_topic: Topic, psks: Psks, transport: T) -> Self
+    where
+        Psks: IntoIterator<Item = (PskId, Psk)>,
+    {
         let mut id_store = BranchStore::new();
         id_store.insert_branch(base_topic.clone(), KeyStore::new());
 
-        // If User is using a Psk as their base Identifier, store the Psk
-        if let Identity::Psk(psk) = user_id {
-            id_store.insert_psk(&base_topic, psk.to_pskid(), psk);
-        } else {
-            id_store.insert_key(
+        let mut psk_store = HashMap::new();
+        // Store any pre shared keys
+        psks.into_iter().for_each(|(pskid, psk)| {
+            psk_store.insert(pskid, psk);
+        });
+
+        id_store.insert_key(
                 &base_topic,
                 user_id.to_identifier(),
                 user_id
                     ._ke_sk()
-                    .expect("except PSK, all identities must be able to derive an x25519 key")
                     .public_key(),
-            );
-        }
-=======
-    pub(crate) fn new<Psks>(user_id: Identity, psks: Psks, transport: T) -> Self
-    where
-        Psks: IntoIterator<Item = (PskId, Psk)>,
-    {
-        let mut id_store = KeyStore::new();
-        let mut psk_store = HashMap::new();
-
-        // Store any pre shared keys
-        psks.into_iter().for_each(|(pskid, psk)| {
-            psk_store.insert(pskid, psk);
-        });
-
-        id_store.insert_key(user_id.to_identifier(), user_id._ke_sk().public_key());
->>>>>>> 8a959a4d
+        );
 
         Self {
             transport,
@@ -180,16 +167,9 @@
         self.state.id_store.get_branch(&self.base_branch()).unwrap().subscribers()
     }
 
-<<<<<<< HEAD
     fn should_store_cursor(&self, topic: &Topic, subscriber: &Permissioned<Identifier>) -> bool {
         let no_tracked_cursor = !self.state.id_store.is_cursor_tracked(topic, subscriber.identifier());
-        let must_track_cursor = !subscriber.identifier().is_psk() && !subscriber.is_readonly();
-        must_track_cursor && no_tracked_cursor
-=======
-    fn should_store_cursor(&self, subscriber: &Permissioned<Identifier>) -> bool {
-        let no_tracked_cursor = !self.state.id_store.is_cursor_tracked(subscriber.identifier());
         !subscriber.is_readonly() && no_tracked_cursor
->>>>>>> 8a959a4d
     }
 
     pub fn add_subscriber(&mut self, subscriber: Identifier) -> bool {
@@ -207,12 +187,11 @@
     }
 
     pub fn add_psk(&mut self, psk: Psk) -> bool {
-<<<<<<< HEAD
-        self.state.id_store.insert_psk(&self.base_branch(), psk.to_pskid(), psk)
+        self.state.psk_store.insert(psk.to_pskid(), psk).is_none()
     }
 
     pub fn remove_psk(&mut self, pskid: PskId) -> bool {
-        self.state.id_store.remove_psk_from_all(pskid)
+        self.state.psk_store.remove(&pskid).is_some()
     }
 
     fn set_anchor(&mut self, topic: &Topic, anchor: Address) -> Result<()> {
@@ -229,13 +208,6 @@
 
     fn get_latest_link(&self, topic: &Topic) -> Result<MsgId> {
         self.state.id_store.get_latest_link(topic).map(|a| a.relative())
-=======
-        self.state.psk_store.insert(psk.to_pskid(), psk).is_none()
-    }
-
-    pub fn remove_psk(&mut self, pskid: PskId) -> bool {
-        self.state.psk_store.remove(&pskid).is_some()
->>>>>>> 8a959a4d
     }
 
     pub(crate) async fn handle_message(&mut self, address: Address, msg: TransportMessage) -> Result<Message> {
@@ -320,14 +292,8 @@
                 return Ok(Message::orphan(address, preparsed));
             }
         };
-<<<<<<< HEAD
         let topic = preparsed.header().topic().clone();
-        let user_ke_sk = &self.state.user_id._ke_sk().ok_or_else(|| {
-            anyhow!("reader of a stream must have an identity from which an x25519 secret-key can be derived")
-        })?;
-=======
         let user_ke_sk = &self.state.user_id._ke_sk();
->>>>>>> 8a959a4d
         let subscription = subscription::Unwrap::new(&mut linked_msg_spongos, user_ke_sk);
         let (message, _spongos) = preparsed.unwrap(subscription).await?;
 
@@ -415,13 +381,8 @@
         self.state.spongos_store.insert(address.relative(), spongos);
 
         // Store message content into stores
-<<<<<<< HEAD
-        for subscriber in message.payload().content().subscribers() {
+        for subscriber in &message.payload().content().subscribers {
             if self.should_store_cursor(&topic, subscriber) {
-=======
-        for subscriber in &message.payload().content().subscribers {
-            if self.should_store_cursor(subscriber) {
->>>>>>> 8a959a4d
                 self.state
                     .id_store
                     .insert_cursor(&topic, *subscriber.identifier(), INIT_MESSAGE_NUM);
@@ -781,11 +742,7 @@
         Ok(SendResponse::new(message_address, send_response))
     }
 
-<<<<<<< HEAD
-    pub async fn send_keyload<'a, Subscribers, Top>(
-=======
-    pub async fn send_keyload<'a, Subscribers, Psks>(
->>>>>>> 8a959a4d
+    pub async fn send_keyload<'a, Subscribers, Psks, Top>(
         &mut self,
         topic: Top,
         subscribers: Subscribers,
@@ -793,11 +750,8 @@
     ) -> Result<SendResponse<TSR>>
     where
         Subscribers: IntoIterator<Item = Permissioned<Identifier>> + Clone,
-<<<<<<< HEAD
         Top: AsRef<[u8]>,
-=======
         Psks: IntoIterator<Item = PskId>,
->>>>>>> 8a959a4d
     {
         // Check conditions
         let stream_address = self
@@ -832,11 +786,7 @@
                     subscriber,
                     self.state
                         .id_store
-<<<<<<< HEAD
-                        .get_exchange_key(&self.base_branch(), subscriber.identifier())
-=======
-                        .get_key(subscriber.identifier())
->>>>>>> 8a959a4d
+                        .get_key(&self.base_branch(), subscriber.identifier())
                         .ok_or_else(|| anyhow!("unknown subscriber '{}'", subscriber.identifier()))?,
                 ))
             })
@@ -890,16 +840,12 @@
         Ok(SendResponse::new(message_address, send_response))
     }
 
-<<<<<<< HEAD
     pub async fn send_keyload_for_all<Top>(&mut self, topic: Top) -> Result<SendResponse<TSR>>
     where
         Top: AsRef<[u8]>,
     {
-=======
-    pub async fn send_keyload_for_all(&mut self, link_to: MsgId) -> Result<SendResponse<TSR>> {
         let psks: Vec<PskId> = self.state.psk_store.keys().copied().collect();
         let subscribers: Vec<Permissioned<Identifier>> = self.subscribers().map(Permissioned::Read).collect();
->>>>>>> 8a959a4d
         self.send_keyload(
             topic,
             // Alas, must collect to release the &self immutable borrow
@@ -909,19 +855,15 @@
         .await
     }
 
-<<<<<<< HEAD
     pub async fn send_keyload_for_all_rw<Top>(&mut self, topic: Top) -> Result<SendResponse<TSR>>
     where
         Top: AsRef<[u8]>,
     {
-=======
-    pub async fn send_keyload_for_all_rw(&mut self, link_to: MsgId) -> Result<SendResponse<TSR>> {
         let psks: Vec<PskId> = self.state.psk_store.keys().copied().collect();
         let subscribers: Vec<Permissioned<Identifier>> = self
             .subscribers()
             .map(|s| Permissioned::ReadWrite(s, PermissionDuration::Perpetual))
             .collect();
->>>>>>> 8a959a4d
         self.send_keyload(
             topic,
             // Alas, must collect to release the &self immutable borrow
@@ -1090,21 +1032,13 @@
             for (subscriber, ke_pk) in keys {
                 self.mask(&subscriber)?.mask(&ke_pk)?;
             }
-
-<<<<<<< HEAD
-            let psks = user_state.id_store.psks(topic)?;
-            let amount_psks = psks.len();
-            self.mask(Size::new(amount_psks))?;
-            for (pskid, psk) in psks {
-                self.mask(&pskid)?.mask(&psk)?;
-            }
-=======
+        }
+
         let psks = user_state.psk_store.iter();
         let amount_psks = psks.len();
         self.mask(Size::new(amount_psks))?;
         for (pskid, psk) in psks {
             self.mask(pskid)?.mask(psk)?;
->>>>>>> 8a959a4d
         }
 
         self.commit()?.squeeze(Mac::new(32))?;
@@ -1149,21 +1083,13 @@
             for (subscriber, ke_pk) in keys {
                 self.mask(&subscriber)?.mask(&ke_pk)?;
             }
-
-<<<<<<< HEAD
-            let psks = user_state.id_store.psks(topic)?;
-            let amount_psks = psks.len();
-            self.mask(Size::new(amount_psks))?;
-            for (pskid, psk) in psks {
-                self.mask(&pskid)?.mask(&psk)?;
-            }
-=======
+        }
+
         let psks = user_state.psk_store.iter();
         let amount_psks = psks.len();
         self.mask(Size::new(amount_psks))?;
         for (pskid, psk) in psks {
             self.mask(pskid)?.mask(psk)?;
->>>>>>> 8a959a4d
         }
 
         self.commit()?.squeeze(Mac::new(32))?;
@@ -1203,7 +1129,6 @@
                 user_state.id_store.new_branch(topic.clone());
             }
 
-<<<<<<< HEAD
             user_state.id_store.set_anchor(&topic, anchor)?;
             user_state.id_store.set_latest_link(&topic, latest_link)?;
 
@@ -1224,16 +1149,8 @@
                 self.mask(&mut subscriber)?.mask(&mut key)?;
                 user_state.id_store.insert_key(&topic, subscriber, key);
             }
-
-            let mut amount_psks = Size::default();
-            self.mask(&mut amount_psks)?;
-            for _ in 0..amount_psks.inner() {
-                let mut pskid = PskId::default();
-                let mut psk = Psk::default();
-                self.mask(&mut pskid)?.mask(&mut psk)?;
-                user_state.id_store.insert_psk(&topic, pskid, psk);
-            }
-=======
+        }
+
         let mut amount_psks = Size::default();
         self.mask(&mut amount_psks)?;
         for _ in 0..amount_psks.inner() {
@@ -1241,7 +1158,6 @@
             let mut psk = Psk::default();
             self.mask(&mut pskid)?.mask(&mut psk)?;
             user_state.psk_store.insert(pskid, psk);
->>>>>>> 8a959a4d
         }
 
         self.commit()?.squeeze(Mac::new(32))?;
@@ -1253,11 +1169,7 @@
     fn fmt(&self, f: &mut Formatter<'_>) -> FormatResult {
         write!(
             f,
-<<<<<<< HEAD
-            "\n* identifier: <{}>\n* topic: {}\n{:?}\n* messages:\n{}\n",
-=======
-            "\n* identifier: <{}>\n{:?}\n* PSKs: \n{}\n* messages:\n{}\n",
->>>>>>> 8a959a4d
+            "\n* identifier: <{}>\n* topic: {}\n{:?}\n* PSKs: \n{}\n* messages:\n{}\n",
             self.identifier(),
             self.base_branch(),
             self.state.id_store,
