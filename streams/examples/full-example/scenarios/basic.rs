// Rust

// 3rd-party
use anyhow::Result;
use futures::TryStreamExt;

// IOTA

// Streams
use streams::{
    id::{Ed25519, PermissionDuration, Permissioned, Psk},
    User,
};

// Local
use super::utils::{print_send_result, print_user};
use crate::GenericTransport;

const PUBLIC_PAYLOAD: &[u8] = b"PUBLICPAYLOAD";
const MASKED_PAYLOAD: &[u8] = b"MASKEDPAYLOAD";

const BASE_BRANCH: &str = "BASE_BRANCH";
const BRANCH1: &str = "BRANCH1";

pub(crate) async fn example<T: GenericTransport>(transport: T, author_seed: &str) -> Result<()> {
    let psk = Psk::from_seed("A pre shared key");

    let mut author = User::builder()
        .with_identity(Ed25519::from_seed(author_seed))
        .with_transport(transport.clone())
        .with_psk(psk.to_pskid(), psk)
        .build()?;

    let mut subscriber_a = User::builder()
        .with_identity(Ed25519::from_seed("SUBSCRIBERA9SEED"))
        .with_transport(transport.clone())
        .build()?;
    let mut subscriber_b = User::builder()
        .with_identity(Ed25519::from_seed("SUBSCRIBERB9SEED"))
        .with_transport(transport.clone())
        .build()?;
    let mut subscriber_c = User::builder()
        .with_psk(psk.to_pskid(), psk)
        .with_transport(transport.clone())
        .build()?;

    // Confirm that users have id's
    let author_id = author.identifier().expect("author should have identifier");
    let subscriber_a_id = subscriber_a.identifier().expect("subscriber A should have identifier");
    let subscriber_b_id = subscriber_b.identifier().expect("subscriber B should have identifier");
    assert!(subscriber_c.identifier().is_none());

    println!("> Author creates stream and sends its announcement");
    // Start at index 1, because we can. Will error if its already in use
    let announcement = author.create_stream(BASE_BRANCH).await?;
    print_send_result(&announcement);
    print_user("Author", &author);

    println!("> Subscribers read the announcement to connect to the stream");
    subscriber_a.receive_message(announcement.address()).await?;
    print_user("Subscriber A", &subscriber_a);
    subscriber_b.receive_message(announcement.address()).await?;
    print_user("Subscriber B", &subscriber_b);
    subscriber_c.receive_message(announcement.address()).await?;
    print_user("Subscriber C", &subscriber_c);

    println!("> Subscriber A sends subscription");
    let subscription_a_as_a = subscriber_a.subscribe().await?;
    print_send_result(&subscription_a_as_a);
    print_user("Subscriber A", &subscriber_a);

    println!("> Author reads subscription of subscriber A");
    let subscription_a_as_author = author.receive_message(subscription_a_as_a.address()).await?;
    print_user("Author", &author);

    println!("> Author creates a new branch");
    println!("Branch topic: {}", BRANCH1);
    let branch_announcement = author.new_branch(BASE_BRANCH, BRANCH1).await?;
    print_send_result(&branch_announcement);
    print_user("Author", &author);

    println!("> Author issues keyload for every user subscribed so far [SubscriberA, PSK] in Branch 1");
    let keyload_as_author = author.send_keyload_for_all(BRANCH1).await?;
    print_send_result(&keyload_as_author);
    print_user("Author", &author);

    println!("> Subscribers read branch announcement");
    let branch_1_ann_as_a = subscriber_a
        .messages()
        .try_next()
        .await?
        .expect("Subscriber A did not receive the expected branch announcement");
    assert!(
        branch_1_ann_as_a
<<<<<<< HEAD
            .as_branch_announcement()
            .expect("expected branch announcement, found something else")
            .topic
            .eq(&BRANCH1.into())
=======
            .as_announcement()
            .expect("expected announcement, found something else")
            .author_identifier
            .eq(&author_id)
>>>>>>> e73f9205
    );
    print_user("Subscriber A", &subscriber_a);
    let branch_1_ann_as_b = subscriber_b
        .messages()
        .try_next()
        .await?
        .expect("Subscriber B did not receive the expected branch announcement");
    assert!(
        branch_1_ann_as_b
<<<<<<< HEAD
            .as_branch_announcement()
            .expect("expected branch announcement, found something else")
            .topic
            .eq(&BRANCH1.into())
=======
            .as_announcement()
            .expect("expected announcement, found something else")
            .author_identifier
            .eq(&author_id)
>>>>>>> e73f9205
    );
    print_user("Subscriber B", &subscriber_b);
    let branch_1_ann_as_c = subscriber_c
        .messages()
        .try_next()
        .await?
        .expect("Subscriber C did not receive the expected branch announcement");
    assert!(
        branch_1_ann_as_c
<<<<<<< HEAD
            .as_branch_announcement()
            .expect("expected branch announcement, found something else")
            .topic
            .eq(&BRANCH1.into())
=======
            .as_announcement()
            .expect("expected announcement, found something else")
            .author_identifier
            .eq(&author_id)
>>>>>>> e73f9205
    );
    print_user("Subscriber C", &subscriber_c);

    println!("> Subscribers read the keyload");
    let keyload_as_a = subscriber_a
        .messages()
        .try_next()
        .await?
        .expect("subscriber A did not receive the expected keyload");
    print_user("Subscriber A", &subscriber_a);
    assert!(
        keyload_as_a
            .as_keyload()
            .expect("expected keyload, found something else")
            .includes_subscriber(subscriber_a_id)
    );
    let keyload_as_b = subscriber_b
        .messages()
        .try_next()
        .await?
        .expect("subscriber B did not receive the expected keyload");
    print_user("Subscriber B", &subscriber_b);
    assert!(
        !keyload_as_b
            .as_keyload()
            .expect("expected keyload, found something else")
            .includes_subscriber(subscriber_b_id)
    );
    let keyload_as_c = subscriber_c
        .messages()
        .try_next()
        .await?
        .expect("subscriber C did not receive the expected keyload");
    print_user("Subscriber C", &subscriber_c);
    assert!(
        keyload_as_c
            .as_keyload()
            .expect("expected keyload, found something else")
            .includes_psk(&psk.to_pskid())
    );

    println!("> Author sends a tagged packet linked to the keyload");
    let tagged_packet_as_author = author
        .send_tagged_packet(BRANCH1, PUBLIC_PAYLOAD, MASKED_PAYLOAD)
        .await?;
    print_send_result(&tagged_packet_as_author);
    print_user("Author", &author);

    println!("> Subscriber A receives the tagged packet");
    let tagged_packet_as_a = subscriber_a
        .messages()
        .try_next()
        .await?
        .expect("subscriber A did not receive the tagged packet sent by Author");
    print_user("Subscriber A", &subscriber_a);
    assert_eq!(
        tagged_packet_as_a
            .public_payload()
            .expect("expected a message with public payload, found something else"),
        PUBLIC_PAYLOAD
    );
    assert_eq!(
        tagged_packet_as_a
            .masked_payload()
            .expect("expected a message with masked payload, found something else"),
        MASKED_PAYLOAD
    );

    println!("> Subscriber C receives the tagged packet (because of the PSK)");
    let tagged_packet_as_c = subscriber_c
        .messages()
        .try_next()
        .await?
        .expect("subscriber C did not receive the tagged packet sent by subscriber A");
    print_user("Subscriber C", &subscriber_c);
    assert_eq!(
        tagged_packet_as_c
            .public_payload()
            .expect("expected a message with public payload, found something else"),
        PUBLIC_PAYLOAD
    );
    assert_eq!(
        tagged_packet_as_c
            .masked_payload()
            .expect("expected a message with masked payload, found something else"),
        MASKED_PAYLOAD
    );

    println!("> Subscriber B cannot receive the tagged packet (because hasn't subscribed yet)");
    let tagged_packet_as_b = subscriber_b.messages().try_next().await?;
    print_user("Subscriber B", &subscriber_b);
    assert!(tagged_packet_as_b.is_none());

    println!("> Author manually subscribes subscriber B");
    author.add_subscriber(subscriber_b_id);
    print_user("Author", &author);

    println!("> Author issues new keyload in the same branch to incorporate SubscriberB");
    let new_keyload_as_author = author.send_keyload_for_all(BRANCH1).await?;
    print_send_result(&new_keyload_as_author);
    print_user("Author", &author);

    println!("> Author sends a signed packet");
    let signed_packet_as_author = author
        .send_signed_packet(BRANCH1, PUBLIC_PAYLOAD, MASKED_PAYLOAD)
        .await?;
    print_send_result(&signed_packet_as_author);
    print_user("Author", &author);

    println!("> Subscriber B reads the pending messages [last-keyload, signed-packet]");
    let next_messages = subscriber_b.fetch_next_messages().await?;
    let (new_keyload_as_b, signed_packet_as_b) = (&next_messages[0], &next_messages[1]);
    print_user("Subscriber B", &subscriber_b);
    assert!(new_keyload_as_b.is_keyload());
    assert_eq!(
        signed_packet_as_b
            .public_payload()
            .expect("expected a message with public payload, found something else"),
        PUBLIC_PAYLOAD
    );
    assert_eq!(
        signed_packet_as_b
            .masked_payload()
            .expect("expected a message with masked payload, found something else"),
        MASKED_PAYLOAD
    );

    assert_eq!(author.sync().await?, 0);
    assert_eq!(subscriber_a.sync().await?, 2);
    assert_eq!(subscriber_b.sync().await?, 0);

    println!("> Subscriber C attempts to send a signed packet (but PSK users cannot send packets!)");
    let messages_in_branch_as_c = subscriber_c
        .messages()
        .filter_branch(|message| {
            futures::future::ok({
                let linked_msg = message
                    .header()
                    .linked_msg_address()
                    .expect("all messages except announcement should have a linked message");
                linked_msg == tagged_packet_as_c.address().relative()
            })
        })
        .try_collect::<Vec<_>>()
        .await?;
    messages_in_branch_as_c
        .last()
        .expect("Subscriber C hasn't received any of the new messages");
    let result = subscriber_c
        .send_signed_packet(BRANCH1, PUBLIC_PAYLOAD, MASKED_PAYLOAD)
        .await;
    assert!(
        result.is_err(),
        "Subscriber C is a PSK user and should not be able to send signed packets"
    );
    println!("> SubscriberC was not able to send signed packet, as expected");

    println!("> Subscriber A attempts to send a signed packet (but he has readonly permission over the branch!)");
    let result = subscriber_a
        .send_signed_packet(BRANCH1, PUBLIC_PAYLOAD, MASKED_PAYLOAD)
        .await;
    assert!(
        result.is_err(),
        "Subscriber A has readonly permissions and should not be able to send signed packets"
    );

    println!("> The other users don't receive the messages attempted by Subscriber C and Subscriber A");
    assert_eq!(author.sync().await?, 0);
    assert_eq!(subscriber_b.sync().await?, 0);

    println!("> Author gives Subscriber A write permission");
    let new_keyload_as_author = author
        .send_keyload(
            BRANCH1,
            author
                .subscribers()
                .map(|s| {
                    if s == subscriber_a_id {
                        Permissioned::ReadWrite(s, PermissionDuration::Perpetual)
                    } else {
                        Permissioned::Read(s)
                    }
                })
                .collect::<Vec<_>>(),
            [psk.to_pskid()],
        )
        .await?;
    print_send_result(&new_keyload_as_author);
    println!("> Subscriber A publishes signed packet");
    assert_eq!(subscriber_a.sync().await?, 1);
    let signed_packet_as_a = subscriber_a
        .send_signed_packet(BRANCH1, PUBLIC_PAYLOAD, MASKED_PAYLOAD)
        .await?;
    print_send_result(&signed_packet_as_a);
    print_user("Subscriber A", &subscriber_a);

    println!("> The other users receive the signed packet sent by Subscriber A");
    assert_eq!(author.sync().await?, 1);
    print_user("Author", &author);
    assert_eq!(subscriber_b.sync().await?, 2);
    print_user("Subscriber B", &subscriber_b);
    assert_eq!(subscriber_c.sync().await?, 2);
    print_user("Subscriber C", &subscriber_c);

    println!("> Backup & restore users");
    let author_backup = author.backup("my secret backup password").await?;
    println!("  Author backup size: {} Bytes", author_backup.len());
    let new_author = User::restore(&author_backup, "my secret backup password", transport.clone()).await?;
    print_user("Recovered Author", &new_author);
    assert_eq!(author, new_author);
    author = new_author;

    let subscriber_a_backup = subscriber_a.backup("my secret backup password").await?;
    println!("  Subscriber A backup size: {} Bytes", subscriber_a_backup.len());
    let new_subscriber_a = User::restore(&subscriber_a_backup, "my secret backup password", transport.clone()).await?;
    print_user("Recovered Subscriber A", &new_subscriber_a);
    assert_eq!(subscriber_a, new_subscriber_a);
    subscriber_a = new_subscriber_a;

    let subscriber_b_backup = subscriber_b.backup("my secret backup password").await?;
    println!("  Subscriber B backup size: {} Bytes", subscriber_b_backup.len());
    let new_subscriber_b = User::restore(&subscriber_b_backup, "my secret backup password", transport.clone()).await?;
    print_user("Recovered Subscriber B", &new_subscriber_b);
    assert_eq!(subscriber_b, new_subscriber_b);
    subscriber_b = new_subscriber_b;

    let subscriber_c_backup = subscriber_c.backup("my secret backup password").await?;
    println!("  Subscriber C backup size: {} Bytes", subscriber_c_backup.len());
    let new_subscriber_c = User::restore(&subscriber_c_backup, "my secret backup password", transport.clone()).await?;
    print_user("Recovered Subscriber C", &new_subscriber_c);
    assert_eq!(subscriber_c, new_subscriber_c);
    subscriber_c = new_subscriber_c;

    let failed_recovery: Result<User<_>> =
        User::restore(&subscriber_c_backup, "wrong password", transport.clone()).await;
    assert!(failed_recovery.is_err());

    println!("> Statelessly recover users rereading the stream");
    let mut new_author = User::builder()
        .with_identity(Ed25519::from_seed(author_seed))
        .with_psk(psk.to_pskid(), psk)
        .with_transport(transport.clone())
        .build()?;
    // OOB data must be recovered manually
    new_author.add_subscriber(subscriber_b_id);
    new_author.receive_message(announcement.address()).await?;
    new_author.receive_message(subscription_a_as_a.address()).await?;
    assert_eq!(new_author.sync().await?, 7);
    print_user("Recovered Author", &new_author);
    assert_eq!(author, new_author);
    author = new_author;

    let mut new_subscriber_a = User::builder()
        .with_identity(Ed25519::from_seed("SUBSCRIBERA9SEED"))
        .with_transport(transport.clone())
        .build()?;

    new_subscriber_a.receive_message(announcement.address()).await?;
    assert_eq!(new_subscriber_a.sync().await?, 7);
    print_user("Recovered Subscriber A", &new_subscriber_a);
    assert_eq!(subscriber_a, new_subscriber_a);
    subscriber_a = new_subscriber_a;

    let mut new_subscriber_b = User::builder()
        .with_identity(Ed25519::from_seed("SUBSCRIBERB9SEED"))
        .with_transport(transport.clone())
        .build()?;
    new_subscriber_b.receive_message(announcement.address()).await?;
    assert_eq!(new_subscriber_b.sync().await?, 6);
    print_user("Recovered Subscriber B", &new_subscriber_b);
    assert_eq!(subscriber_b, new_subscriber_b);
    subscriber_b = new_subscriber_b;

    let mut new_subscriber_c = User::builder()
        .with_psk(psk.to_pskid(), psk)
        .with_transport(transport.clone())
        .build()?;
    new_subscriber_c.receive_message(announcement.address()).await?;
    assert_eq!(new_subscriber_c.sync().await?, 7);
    print_user("Recovered Subscriber C", &new_subscriber_c);
    assert_eq!(subscriber_c, new_subscriber_c);
    subscriber_c = new_subscriber_c;

    println!("> Author manually unsubscribes Subscriber A");
    author.remove_subscriber(
        subscription_a_as_author
            .as_subscription()
            .expect("message is supposed to be a subscription")
            .subscriber_identifier(),
    );
    print_user("Author", &author);

    println!("> The rest of subscribers also manually unsubscribe Subscriber A");
    // Manual unsubscription assumes an exchange of identifiers at application level
    subscriber_b.remove_subscriber(subscriber_a_id);
    print_user("Subscriber B", &subscriber_b);
    subscriber_c.remove_subscriber(subscriber_a_id);
    print_user("Subscriber C", &subscriber_c);

    println!("> ~Subscriber B sends unsubscription~ [CURRENTLY BROKEN]");
    // let unsubscription = subscriber_b.unsubscribe(new_keyload_as_b.address().relative()).await?;
    // print_send_result(&unsubscription);
    // print_user("Subscriber B", &subscriber_b);
    // println!("> Author receives unsubscription");
    // assert_eq!(author.sync().await?, 1);
    // print_user("Author", &author);

    println!("> ~The rest of subscribers also receive the unsubscription~ [CURRENTLY BROKEN]");
    // assert_eq!(subscriber_a.sync().await?, 1);
    // print_user("Subscriber A", &subscriber_a);
    // assert_eq!(subscriber_c.sync().await?, 1);
    // print_user("Subscriber C", &subscriber_c);
    println!("> Alternative: users manually unsubscribe Subscriber B");
    author.remove_subscriber(subscriber_b_id);
    print_user("Author", &author);
    subscriber_a.remove_subscriber(subscriber_b_id);
    print_user("Subscriber A", &subscriber_a);
    subscriber_c.remove_subscriber(subscriber_b_id);
    print_user("Subscriber C", &subscriber_c);

    println!("> Author removes PSK");
    author.remove_psk(psk.to_pskid());
    print_user("Author", &author);

    println!("> Author issues a new keyload to remove all subscribers from the branch");
    let last_keyload = author.send_keyload_for_all(BRANCH1).await?;
    print_send_result(&last_keyload);
    print_user("Author", &author);
    println!("> Author sends a new signed packet");
    let last_signed_packet = author
        .send_signed_packet(BRANCH1, PUBLIC_PAYLOAD, MASKED_PAYLOAD)
        .await?;
    print_send_result(&last_signed_packet);
    print_user("Author", &author);

    println!("> Subscriber A can only read the last keyload");
    let next_messages = subscriber_a.fetch_next_messages().await?;
    print_user("Subscriber A", &subscriber_a);
    let last_msg_as_a = next_messages
        .last()
        .expect("Subscriber A has not received the latest keyload");
    assert!(
        last_msg_as_a.is_keyload(),
        "Subscriber A expected the last message to be a keyload message, found {:?} instead",
        last_msg_as_a.content()
    );

    println!("> Subscriber B can only read the last keyload");
    let next_messages = subscriber_b.fetch_next_messages().await?;
    print_user("Subscriber B", &subscriber_b);
    let last_msg_as_b = next_messages
        .last()
        .expect("Subscriber B has not received the latest keyload");
    assert!(
        last_msg_as_b.is_keyload(),
        "Subscriber B expected the last message to be a keyload message, found {:?} instead",
        last_msg_as_b.content()
    );

    println!("> Subscriber C can only read the last keyload");
    let next_messages = subscriber_c.fetch_next_messages().await?;
    print_user("Subscriber C", &subscriber_c);
    let last_msg_as_c = next_messages
        .last()
        .expect("Subscriber C has not received the latest keyload");
    assert!(
        last_msg_as_c.is_keyload(),
        "Subscriber C expected the last message to be a keyload message, found {:?} instead",
        last_msg_as_c.content()
    );

    println!("> Subscribers A and B try to send a signed packet");
    // TODO: THIS SHOULD FAIL ONCE PUBLISHERS ARE TRACKED BY BRANCH AND WE CAN "DEMOTE" SUBSCRIBERS
    let a_signed_packet = subscriber_a
        .send_signed_packet(BRANCH1, PUBLIC_PAYLOAD, MASKED_PAYLOAD)
        .await?;
    print_send_result(&a_signed_packet);
    print_user("Subscriber A", &subscriber_a);
    let result = subscriber_b
        .send_signed_packet(BRANCH1, PUBLIC_PAYLOAD, MASKED_PAYLOAD)
        .await;
    print_user("Subscriber B", &subscriber_b);
    assert!(result.is_err());

    println!("> The messages are not received by the rest of the subscribers");
    assert_eq!(author.sync().await?, 0);
    print_user("Author", &author);
    assert_eq!(subscriber_a.sync().await?, 0);
    print_user("Subscriber A", &subscriber_a);
    assert_eq!(subscriber_b.sync().await?, 0);
    print_user("Subscriber B", &subscriber_b);
    assert_eq!(subscriber_c.sync().await?, 0);
    print_user("Subscriber C", &subscriber_c);

    Ok(())
}<|MERGE_RESOLUTION|>--- conflicted
+++ resolved
@@ -45,7 +45,7 @@
         .build()?;
 
     // Confirm that users have id's
-    let author_id = author.identifier().expect("author should have identifier");
+    let _author_id = author.identifier().expect("author should have identifier");
     let subscriber_a_id = subscriber_a.identifier().expect("subscriber A should have identifier");
     let subscriber_b_id = subscriber_b.identifier().expect("subscriber B should have identifier");
     assert!(subscriber_c.identifier().is_none());
@@ -92,17 +92,10 @@
         .expect("Subscriber A did not receive the expected branch announcement");
     assert!(
         branch_1_ann_as_a
-<<<<<<< HEAD
             .as_branch_announcement()
             .expect("expected branch announcement, found something else")
             .topic
             .eq(&BRANCH1.into())
-=======
-            .as_announcement()
-            .expect("expected announcement, found something else")
-            .author_identifier
-            .eq(&author_id)
->>>>>>> e73f9205
     );
     print_user("Subscriber A", &subscriber_a);
     let branch_1_ann_as_b = subscriber_b
@@ -112,17 +105,10 @@
         .expect("Subscriber B did not receive the expected branch announcement");
     assert!(
         branch_1_ann_as_b
-<<<<<<< HEAD
             .as_branch_announcement()
             .expect("expected branch announcement, found something else")
             .topic
             .eq(&BRANCH1.into())
-=======
-            .as_announcement()
-            .expect("expected announcement, found something else")
-            .author_identifier
-            .eq(&author_id)
->>>>>>> e73f9205
     );
     print_user("Subscriber B", &subscriber_b);
     let branch_1_ann_as_c = subscriber_c
@@ -132,17 +118,10 @@
         .expect("Subscriber C did not receive the expected branch announcement");
     assert!(
         branch_1_ann_as_c
-<<<<<<< HEAD
             .as_branch_announcement()
             .expect("expected branch announcement, found something else")
             .topic
             .eq(&BRANCH1.into())
-=======
-            .as_announcement()
-            .expect("expected announcement, found something else")
-            .author_identifier
-            .eq(&author_id)
->>>>>>> e73f9205
     );
     print_user("Subscriber C", &subscriber_c);
 
