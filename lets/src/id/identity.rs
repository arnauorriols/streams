--- conflicted
+++ resolved
@@ -1,14 +1,6 @@
 // Rust
 use alloc::boxed::Box;
-<<<<<<< HEAD
 use core::hash::Hash;
-=======
-#[cfg(feature = "did")]
-use alloc::string::ToString;
-#[cfg(features = "did")]
-use core::convert::AsRef;
-use core::{convert::TryFrom, hash::Hash};
->>>>>>> 3a06ee80
 
 // 3rd-party
 use anyhow::{anyhow, Result};
