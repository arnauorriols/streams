--- conflicted
+++ resolved
@@ -85,49 +85,6 @@
     }
 }
 
-<<<<<<< HEAD
-#[cfg(feature = "async")]
-#[async_trait(?Send)]
-impl<Link, Msg> Transport<Link, Msg> for Arc<AtomicRefCell<BucketTransport<Link, Msg>>> where
-    // Link: 'static + core::marker::Send + core::marker::Sync,
-    // Msg: 'static + core::marker::Send + core::marker::Sync,
-    Link: Eq + hash::Hash + Clone + core::marker::Send + core::marker::Sync + core::fmt::Display,
-    Msg: LinkedMessage<Link> + Clone + core::marker::Send + core::marker::Sync + core::fmt::Debug,
-{
-    /// Send a message.
-    async fn send_message(&mut self, msg: &Msg) -> Result<()> {
-        // assert!(false);
-        let bucket = &mut (&*self).borrow_mut().bucket;
-        if let Some(msgs) = bucket.get_mut(msg.link()) {
-            msgs.push(msg.clone());
-            Ok(())
-        } else {
-            bucket.insert(msg.link().clone(), vec![msg.clone()]);
-            Ok(())
-        }
-    }
-
-    /// Receive messages with default options.
-    async fn recv_messages(&mut self, link: &Link) -> Result<Vec<Msg>> {
-        let bucket = &(&*self).borrow().bucket;
-        if let Some(msgs) = bucket.get(link) {
-            Ok(msgs.clone())
-        } else {
-            err!(MessageLinkNotFound(link.to_string()))
-        }
-    }
-
-    /// Receive a message with default options.
-    async fn recv_message(&mut self, link: &Link) -> Result<Msg> {
-        let bucket = &(&*self).borrow().bucket;
-        if let Some(msgs) = bucket.get(link) {
-            try_or!(!msgs.is_empty(), MessageLinkNotFound(link.to_string()))?;
-            try_or!(1 == msgs.len(), MessageNotUnique(link.to_string()))?;
-            Ok(msgs[0].clone())
-        } else {
-            err!(MessageLinkNotFound(link.to_string()))
-        }
-=======
 #[async_trait(?Send)]
 impl<Link, Msg> TransportDetails<Link> for BucketTransport<Link, Msg>
 where
@@ -136,6 +93,5 @@
     type Details = ();
     async fn get_link_details(&mut self, _opt: &Link) -> Result<Self::Details> {
         Ok(())
->>>>>>> ab701909
     }
 }