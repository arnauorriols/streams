//! Tangle-specific transport definitions.

use anyhow::Result;
use core::{
    convert::AsRef,
    fmt,
    hash,
    str::FromStr,
};

use iota_streams_core::{
    prelude::Vec,
    sponge::prp::PRP,
};
use iota_streams_core_edsig::signature::ed25519;
use iota_streams_ddml::{
    command::*,
    io,
    types::*,
};

use crate::message::*;

/// Number of bytes to be placed in each transaction (Maximum HDF Payload Count)
pub const PAYLOAD_BYTES: usize = 1090;

pub struct TangleMessage<F> {
    /// Encapsulated binary encoded message.
    pub binary_message: BinaryMessage<F, TangleAddress>,

    /// Timestamp is not an intrinsic part of Streams message; it's a part of the bundle.
    /// Timestamp is checked with Kerl as part of bundle essense trits.
    pub timestamp: i64,
}

#[cfg(feature = "std")]
impl<F> TangleMessage<F> {
    /// Create TangleMessage from BinaryMessage and add the current timestamp.
    pub fn new(msg: BinaryMessage<F, TangleAddress>) -> Self {
        Self {
            binary_message: msg,
            timestamp: chrono::Utc::now().timestamp_millis(),
        }
    }
}

impl<F> TangleMessage<F> {
    /// Create TangleMessage from BinaryMessage and an explicit timestamp.
    pub fn with_timestamp(msg: BinaryMessage<F, TangleAddress>, timestamp: i64) -> Self {
        Self {
            binary_message: msg,
            timestamp,
        }
    }
}

#[derive(Clone)]
pub struct TangleAddress {
    pub appinst: AppInst,
    pub msgid: MsgId,
}

impl TangleAddress {
    pub fn from_str(appinst_str: &str, msgid_str: &str) -> Result<Self, ()> {
        let appinst = AppInst::from_str(appinst_str)?;
        let msgid = MsgId::from_str(msgid_str)?;
        Ok(TangleAddress { appinst, msgid })
    }
}

impl fmt::Debug for TangleAddress {
    fn fmt(&self, f: &mut fmt::Formatter<'_>) -> fmt::Result {
        write!(f, "{{appinst: {:?}, msgid:{:?}}}", self.appinst, self.msgid)
    }
}

impl fmt::Display for TangleAddress {
    fn fmt(&self, f: &mut fmt::Formatter<'_>) -> fmt::Result {
        write!(f, "{{appinst: {}, msgid:{}}}", self.appinst, self.msgid)
    }
}

impl Default for TangleAddress {
    fn default() -> Self {
        Self {
            appinst: AppInst::default(),
            msgid: MsgId::default(),
        }
    }
}

impl PartialEq for TangleAddress {
    fn eq(&self, other: &Self) -> bool {
        self.appinst == other.appinst && self.msgid == other.msgid
    }
}
impl Eq for TangleAddress {}

impl TangleAddress {
    pub fn new(appinst: AppInst, msgid: MsgId) -> Self {
        Self { appinst, msgid }
    }
}

impl hash::Hash for TangleAddress {
    fn hash<H: hash::Hasher>(&self, state: &mut H) {
        self.appinst.hash(state);
        self.msgid.hash(state);
    }
}

impl HasLink for TangleAddress {
    type Base = AppInst;
    fn base(&self) -> &AppInst {
        &self.appinst
    }

    type Rel = MsgId;
    fn rel(&self) -> &MsgId {
        &self.msgid
    }

    fn from_base_rel(base: &AppInst, rel: &MsgId) -> Self {
        Self {
            appinst: base.clone(),
            msgid: rel.clone(),
        }
    }
}

#[derive(Clone)]
pub struct DefaultTangleLinkGenerator<F> {
    appinst: AppInst,
    _phantom: core::marker::PhantomData<F>,
}

impl<F> Default for DefaultTangleLinkGenerator<F> {
    fn default() -> Self {
        Self {
            appinst: AppInst::default(),
            _phantom: core::marker::PhantomData,
        }
    }
}

impl<F> DefaultTangleLinkGenerator<F> {
    pub fn reset_appinst(&mut self, appinst: AppInst) {
        self.appinst = appinst;
    }
}

impl<F: PRP> DefaultTangleLinkGenerator<F>
{
    fn gen_msgid(&self, msgid: &MsgId, pk: &ed25519::PublicKey, seq: usize) -> MsgId {
        let mut new = MsgId::default();
        //println!("Making new id with: {:?}, {:?}, {:?}", msgid.id.to_string(), multi_branch, seq);
        wrap::Context::<F, io::NoOStream>::new(io::NoOStream)
            .absorb(External(&self.appinst.id)).unwrap()
            .absorb(External(pk)).unwrap()
            .absorb(External(&msgid.id)).unwrap()
            .absorb(External(Size(seq))).unwrap()
            //TODO: do we need `flags` here
            //.absorb(External(Uint8(flags)))?
            .commit().unwrap()
            .squeeze(External(&mut new.id)).unwrap();
        new
    }
}

impl<'a, F> LinkGenerator<TangleAddress, ()> for DefaultTangleLinkGenerator<F>
where
    F: PRP,
{
    fn link_from(&mut self, _arg: ()) -> TangleAddress {
        TangleAddress {
            appinst: self.appinst.clone(),
            msgid: MsgId::default(),
        }
    }

    fn header_from(
        &mut self,
<<<<<<< HEAD
        arg: (),
        flags: u8,
        content_type: &str,
    ) -> header::Header<TangleAddress> {
        header::Header::new_with_type(
            self.link_from(arg),
            flags,
            content_type,
        )
    }
=======
        arg: &(Vec<u8>, x25519::PublicKey, usize),
        content_type: Uint8,
        payload_length: usize,
    ) -> hdf::HDF<TangleAddress> {
        hdf::HDF::new_with_fields(self.link_from(arg),
                                  content_type,
                                  payload_length,
                                  arg.2
        )}
>>>>>>> 2b652c96
}

impl<'a, F> LinkGenerator<TangleAddress, (&'a MsgId, &'a ed25519::PublicKey, usize)> for DefaultTangleLinkGenerator<F>
where
    F: PRP,
{
    fn link_from(&mut self, arg: (&MsgId, &ed25519::PublicKey, usize)) -> TangleAddress {
        let (msgid, pk, seq) = arg;
        TangleAddress {
            appinst: self.appinst.clone(),
            msgid: self.gen_msgid(msgid, pk, seq),
        }
    }
    fn header_from(
        &mut self,
<<<<<<< HEAD
        arg: (&MsgId, &ed25519::PublicKey, usize),
        flags: u8,
        content_type: &str,
    ) -> header::Header<TangleAddress> {
        header::Header::new_with_type(
            self.link_from(arg),
            flags,
            content_type,
        )
    }
=======
        arg: &(MsgId, x25519::PublicKey, usize),
        content_type: Uint8,
        payload_length: usize,
    ) -> hdf::HDF<TangleAddress> {
        hdf::HDF::new_with_fields(self.link_from(arg),
                                  content_type,
                                  payload_length,
                                  arg.2
        )}
>>>>>>> 2b652c96
}

// ed25519 public key size in bytes
pub type AppInstSize = U32;

/// Application instance identifier.
/// Currently, 81-byte string stored in `address` transaction field.
#[derive(Clone)]
pub struct AppInst {
    pub(crate) id: NBytes<AppInstSize>,
}

impl<'a> From<&'a [u8]> for AppInst {
    fn from(v: &[u8]) -> AppInst {
        AppInst {
            //TODO: Implement safer TryFrom or force check for length at call site.
            id: *<&NBytes::<AppInstSize>>::from(v),
        }
    }
}
/*
impl TryFrom<[u8; 32]> for AppInst {
    type Error = ();
    fn try_from(v: [u8; 32]) -> Result<Self, ()> {
        if v.len() == AppInstSize::to_usize() {
            Ok(Self{ id: NBytes(v) })
        } else {
            Err(())
        }
    }
}
 */

impl FromStr for AppInst {
    type Err = ();
    fn from_str(s: &str) -> Result<Self, ()> {
        // TODO: format for `s`: Bech32 (https://github.com/rust-bitcoin/rust-bech32)
        // currently lowercase hex
        hex::decode(s).map_or(Err(()), |x| {
            if x.len() == AppInstSize::USIZE {
                Ok(AppInst { id: *<&NBytes::<AppInstSize>>::from(&x[..]) })
            } else {
                Err(())
            }
        })
    }
}

impl fmt::Debug for AppInst {
    fn fmt(&self, f: &mut fmt::Formatter<'_>) -> fmt::Result {
        write!(f, "{:?}", self.id)
    }
}

impl fmt::Display for AppInst {
    fn fmt(&self, f: &mut fmt::Formatter<'_>) -> fmt::Result {
        write!(f, "{}", hex::encode(self.id))
    }
}

impl PartialEq for AppInst {
    fn eq(&self, other: &Self) -> bool {
        self.id == other.id
    }
}
impl Eq for AppInst {}

impl AsRef<[u8]> for AppInst {
    fn as_ref(&self) -> &[u8] {
        self.id.as_ref()
    }
}

impl Default for AppInst {
    fn default() -> Self {
        Self {
            id: NBytes::default(),
        }
    }
}

// impl ToString for AppInst
// {
// fn to_string(&self) -> String {
// self.id.to_string()
// }
// }

impl hash::Hash for AppInst {
    fn hash<H: hash::Hasher>(&self, state: &mut H) {
        self.id.hash(state);
    }
}

/// (appinst+msgid) is (address+tag) in terms of IOTA transaction which are stored
/// externally of message body, ie. in transaction header fields.
/// Thus the trait implemntation absorbs appinst+msgid as `external`.
impl<F> AbsorbExternalFallback<F> for TangleAddress
where
    F: PRP,
{
    fn sizeof_absorb_external(&self, ctx: &mut sizeof::Context<F>) -> Result<()> {
        ctx.absorb(External(&self.appinst.id))?
            .absorb(External(&self.msgid.id))?;
        Ok(())
    }
    fn wrap_absorb_external<OS: io::OStream>(&self, ctx: &mut wrap::Context<F, OS>) -> Result<()> {
        ctx.absorb(External(&self.appinst.id))?
            .absorb(External(&self.msgid.id))?;
        Ok(())
    }
    fn unwrap_absorb_external<IS: io::IStream>(&self, ctx: &mut unwrap::Context<F, IS>) -> Result<()> {
        ctx.absorb(External(&self.appinst.id))?
            .absorb(External(&self.msgid.id))?;
        Ok(())
    }
}

pub type MsgIdSize = U16;

/// Message identifier unique within application instance.
/// Currently, 27-byte string stored in `tag` transaction field.
#[derive(Clone)]
pub struct MsgId {
    // TODO: change to [u8; MSGID_SIZE],
    pub(crate) id: NBytes<MsgIdSize>,
}

impl<'a> From<&'a [u8]> for MsgId {
    fn from(v: &[u8]) -> MsgId {
        MsgId {
            //TODO: Implement safer TryFrom or force check for length at call site.
            id: *<&NBytes::<MsgIdSize>>::from(v),
        }
    }
}

impl FromStr for MsgId {
    type Err = ();
    fn from_str(s: &str) -> Result<Self, ()> {
        // TODO: format for `s`: Bech32 (https://github.com/rust-bitcoin/rust-bech32)
        // currently lowercase hex
        hex::decode(s).map_or(Err(()), |x| {
            if x.len() == MsgIdSize::USIZE {
                Ok(MsgId { id: *<&NBytes::<MsgIdSize>>::from(&x[..]) })
            } else {
                Err(())
            }
        })
    }
}

impl From<NBytes<MsgIdSize>> for MsgId {
    fn from(b: NBytes<MsgIdSize>) -> Self {
        Self { id: b }
    }
}

impl fmt::Debug for MsgId {
    fn fmt(&self, f: &mut fmt::Formatter<'_>) -> fmt::Result {
        write!(f, "{:?}", self.id)
    }
}

impl fmt::Display for MsgId {
    fn fmt(&self, f: &mut fmt::Formatter<'_>) -> fmt::Result {
        write!(f, "{}", hex::encode(self.as_ref()))
    }
}

impl PartialEq for MsgId {
    fn eq(&self, other: &Self) -> bool {
        self.id == other.id
    }
}
impl Eq for MsgId {}

impl AsRef<[u8]> for MsgId {
    fn as_ref(&self) -> &[u8] {
        self.id.as_ref()
    }
}

impl Default for MsgId {
    fn default() -> Self {
        Self {
            id: NBytes::default(),
        }
    }
}

// impl ToString for MsgId
// {
// fn to_string(&self) -> String {
// self.id.to_string()
// }
// }

impl hash::Hash for MsgId {
    fn hash<H: hash::Hasher>(&self, state: &mut H) {
        self.id.hash(state);
    }
}

/// Msgid is used for joinable links which in the binary stream are simply
/// encoded (`skip`ped).
impl<F> SkipFallback<F> for MsgId {
    fn sizeof_skip(&self, ctx: &mut sizeof::Context<F>) -> Result<()> {
        ctx.skip(&self.id)?;
        Ok(())
    }
    fn wrap_skip<OS: io::OStream>(&self, ctx: &mut wrap::Context<F, OS>) -> Result<()> {
        ctx.skip(&self.id)?;
        Ok(())
    }
    fn unwrap_skip<IS: io::IStream>(&mut self, ctx: &mut unwrap::Context<F, IS>) -> Result<()> {
        ctx.skip(&mut self.id)?;
        Ok(())
    }
}

impl<F: PRP> AbsorbFallback<F> for MsgId {
    fn sizeof_absorb(&self, ctx: &mut sizeof::Context<F>) -> Result<()> {
        ctx.absorb(&self.id)?;
        Ok(())
    }
    fn wrap_absorb<OS: io::OStream>(&self, ctx: &mut wrap::Context<F, OS>) -> Result<()> {
        ctx.absorb(&self.id)?;
        Ok(())
    }
    fn unwrap_absorb<IS: io::IStream>(&mut self, ctx: &mut unwrap::Context<F, IS>) -> Result<()> {
        ctx.absorb(&mut self.id)?;
        Ok(())
    }
}

#[cfg(feature = "client")]
pub mod client;<|MERGE_RESOLUTION|>--- conflicted
+++ resolved
@@ -9,8 +9,8 @@
 };
 
 use iota_streams_core::{
-    prelude::Vec,
     sponge::prp::PRP,
+    prelude::typenum::{U40, U12, },
 };
 use iota_streams_core_edsig::signature::ed25519;
 use iota_streams_ddml::{
@@ -19,7 +19,7 @@
     types::*,
 };
 
-use crate::message::*;
+use crate::message::{HasLink, LinkGenerator, HDF, BinaryMessage};
 
 /// Number of bytes to be placed in each transaction (Maximum HDF Payload Count)
 pub const PAYLOAD_BYTES: usize = 1090;
@@ -167,9 +167,30 @@
     }
 }
 
-impl<'a, F> LinkGenerator<TangleAddress, ()> for DefaultTangleLinkGenerator<F>
-where
-    F: PRP,
+impl<'a, F: PRP> LinkGenerator<TangleAddress, (&'a ed25519::PublicKey, u64)> for DefaultTangleLinkGenerator<F>
+{
+    fn link_from(&mut self, arg: (&ed25519::PublicKey, u64)) -> TangleAddress {
+        let (pk, channel_idx) = arg;
+        self.appinst = AppInst::new(pk, channel_idx);
+        TangleAddress {
+            appinst: self.appinst.clone(),
+            msgid: MsgId::default(),
+        }
+    }
+}
+
+impl<F: PRP> LinkGenerator<TangleAddress, AppInst> for DefaultTangleLinkGenerator<F>
+{
+    fn link_from(&mut self, arg: AppInst) -> TangleAddress {
+        self.appinst = arg;
+        TangleAddress {
+            appinst: self.appinst.clone(),
+            msgid: MsgId::default(),
+        }
+    }
+}
+
+impl<F: PRP> LinkGenerator<TangleAddress, ()> for DefaultTangleLinkGenerator<F>
 {
     fn link_from(&mut self, _arg: ()) -> TangleAddress {
         TangleAddress {
@@ -177,31 +198,6 @@
             msgid: MsgId::default(),
         }
     }
-
-    fn header_from(
-        &mut self,
-<<<<<<< HEAD
-        arg: (),
-        flags: u8,
-        content_type: &str,
-    ) -> header::Header<TangleAddress> {
-        header::Header::new_with_type(
-            self.link_from(arg),
-            flags,
-            content_type,
-        )
-    }
-=======
-        arg: &(Vec<u8>, x25519::PublicKey, usize),
-        content_type: Uint8,
-        payload_length: usize,
-    ) -> hdf::HDF<TangleAddress> {
-        hdf::HDF::new_with_fields(self.link_from(arg),
-                                  content_type,
-                                  payload_length,
-                                  arg.2
-        )}
->>>>>>> 2b652c96
 }
 
 impl<'a, F> LinkGenerator<TangleAddress, (&'a MsgId, &'a ed25519::PublicKey, usize)> for DefaultTangleLinkGenerator<F>
@@ -215,34 +211,11 @@
             msgid: self.gen_msgid(msgid, pk, seq),
         }
     }
-    fn header_from(
-        &mut self,
-<<<<<<< HEAD
-        arg: (&MsgId, &ed25519::PublicKey, usize),
-        flags: u8,
-        content_type: &str,
-    ) -> header::Header<TangleAddress> {
-        header::Header::new_with_type(
-            self.link_from(arg),
-            flags,
-            content_type,
-        )
-    }
-=======
-        arg: &(MsgId, x25519::PublicKey, usize),
-        content_type: Uint8,
-        payload_length: usize,
-    ) -> hdf::HDF<TangleAddress> {
-        hdf::HDF::new_with_fields(self.link_from(arg),
-                                  content_type,
-                                  payload_length,
-                                  arg.2
-        )}
->>>>>>> 2b652c96
-}
-
-// ed25519 public key size in bytes
-pub type AppInstSize = U32;
+}
+
+// ed25519 public key size in bytes + 64-bit additional index
+pub type AppInstSize = U40;
+pub const APPINST_SIZE: usize = 40;
 
 /// Application instance identifier.
 /// Currently, 81-byte string stored in `address` transaction field.
@@ -251,6 +224,17 @@
     pub(crate) id: NBytes<AppInstSize>,
 }
 
+impl AppInst {
+    pub fn new(pk: &ed25519::PublicKey, channel_idx: u64) -> Self {
+        let mut id = [0_u8; APPINST_SIZE];
+        id[..32].copy_from_slice(pk.as_bytes());
+        id[32..].copy_from_slice(&channel_idx.to_be_bytes());
+        Self {
+            id: unsafe { core::mem::transmute(id) },
+        }
+    }
+}
+
 impl<'a> From<&'a [u8]> for AppInst {
     fn from(v: &[u8]) -> AppInst {
         AppInst {
@@ -259,6 +243,7 @@
         }
     }
 }
+
 /*
 impl TryFrom<[u8; 32]> for AppInst {
     type Error = ();
@@ -357,13 +342,13 @@
     }
 }
 
-pub type MsgIdSize = U16;
+pub type MsgIdSize = U12;
+pub const MSGID_SIZE: usize = 12;
 
 /// Message identifier unique within application instance.
 /// Currently, 27-byte string stored in `tag` transaction field.
 #[derive(Clone)]
 pub struct MsgId {
-    // TODO: change to [u8; MSGID_SIZE],
     pub(crate) id: NBytes<MsgIdSize>,
 }
 
