--- conflicted
+++ resolved
@@ -13,14 +13,8 @@
     io,
 };
 
-<<<<<<< HEAD
 #[async_trait(?Send)]
 pub trait ContentSizeof<F> {
-=======
-#[async_trait]
-pub trait ContentSizeof<F>: Send + Sync {
-    // Necessary to be asynchronous for managing async functions from DID in the near future
->>>>>>> 61983162
     async fn sizeof<'c>(&self, ctx: &'c mut sizeof::Context<F>) -> Result<&'c mut sizeof::Context<F>>;
 }
 
